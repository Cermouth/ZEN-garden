"""
:Title:         ZEN-GARDEN
:Created:       January-2022
:Authors:       Jacob Mannhardt (jmannhardt@ethz.ch),
                Alissa Ganter (aganter@ethz.ch)
:Organization:  Laboratory of Risk and Reliability Engineering, ETH Zurich

Functions to extract the input data from the provided input files
"""
import copy
import logging
import math
import os

import numpy as np
import pandas as pd
from scipy.stats import linregress

from ...utils import InputDataChecks


class DataInput:
    """
    Class to extract input data
    """
    def __init__(self, element, system, analysis, solver, energy_system, unit_handling):
        """ data input object to extract input data

        :param element: element for which data is extracted
        :param system: dictionary defining the system
        :param analysis: dictionary defining the analysis framework
        :param solver: dictionary defining the solver 
        :param energy_system: instance of class <EnergySystem> to define energy_system
        :param unit_handling: instance of class <UnitHandling> to convert units """
        self.element = element
        self.system = system
        self.analysis = analysis
        self.solver = solver
        self.energy_system = energy_system
        self.scenario_dict = None
        self.unit_handling = unit_handling
        # extract folder path
        self.folder_path = getattr(self.element, "input_path")

        # get names of indices
        # self.index_names     = {index_name: self.analysis['header_data_inputs'][index_name][0] for index_name in self.analysis['header_data_inputs']}
        self.index_names = self.analysis['header_data_inputs']

    def extract_input_data(self, file_name, index_sets, unit_category, time_steps=None):
        """ reads input data and restructures the dataframe to return (multi)indexed dict

        :param file_name: name of selected file.
        :param index_sets: index sets of attribute. Creates (multi)index. Corresponds to order in pe.Set/pe.Param
        :param time_steps: string specifying time_steps of element
        :return dataDict: dictionary with attribute values """

        # generic time steps
        yearly_variation = False
        if not time_steps:
            time_steps = "set_base_time_steps"
        # if time steps are the yearly base time steps
        elif time_steps == "set_base_time_steps_yearly":
            yearly_variation = True
            self.extract_yearly_variation(file_name, index_sets, unit_category)

        # if existing capacities and existing capacities not used
        if (file_name == "capacity_existing" or file_name == "capacity_existing_energy") and not self.analysis["use_capacities_existing"]:
            df_output, *_ = self.create_default_output(index_sets, unit_category, file_name=file_name, time_steps=time_steps, manual_default_value=0)
            return df_output
        #use distances computed with node coordinates as default values
        elif file_name == "distance":
            df_output, default_value, index_name_list = self.create_default_output(index_sets, unit_category, file_name=file_name, time_steps=time_steps, manual_default_value=self.energy_system.set_haversine_distances_edges)
        else:
            df_output, default_value, index_name_list = self.create_default_output(index_sets, unit_category, file_name=file_name, time_steps=time_steps)
        # read input file
        f_name, scenario_factor = self.scenario_dict.get_param_file(self.element.name, file_name)
        df_input = self.read_input_data(f_name)
        if f_name != file_name and yearly_variation and df_input is None:
            logging.info(f"{f_name} for current scenario is missing from {self.folder_path}. {file_name} is used as input file")
            df_input = self.read_input_data(file_name)

        assert (df_input is not None or default_value is not None), f"input file for attribute {file_name} could not be imported and no default value is given."
        if df_input is not None and not df_input.empty:
            df_output = self.extract_general_input_data(df_input, df_output, file_name, index_name_list, default_value, time_steps)
        # save parameter values for analysis of numerics
        self.save_values_of_attribute(df_output=df_output, file_name=file_name)
        # finally apply the scenario_factor
        return df_output*scenario_factor

    def extract_general_input_data(self, df_input, df_output, file_name, index_name_list, default_value, time_steps):
        """ fills df_output with data from df_input

        :param df_input: raw input dataframe
        :param df_output: empty output dataframe, only filled with default_value
        :param file_name: name of selected file
        :param index_name_list: list of name of indices
        :param default_value: default for dataframe
        :param time_steps: specific time_steps of element
        :return df_output: filled output dataframe """

        df_input = self.convert_real_to_generic_time_indices(df_input, time_steps, file_name, index_name_list)

        assert df_input.columns is not None, f"Input file '{file_name}' has no columns"
        # set index by index_name_list
        missing_index = list(set(index_name_list) - set(index_name_list).intersection(set(df_input.columns)))
        assert len(missing_index) <= 1, f"More than one the requested index sets ({missing_index}) are missing from input file for {file_name}"

        # no indices missing
        if len(missing_index) == 0:
            df_input = DataInput.extract_from_input_without_missing_index(df_input, index_name_list, file_name)
        else:
            missing_index = missing_index[0]
            # check if special case of existing Technology
            if "technology_existing" in missing_index:
                df_output = DataInput.extract_from_input_for_capacities_existing(df_input, df_output, index_name_list, file_name, missing_index)
                if isinstance(default_value, dict):
                    df_output = df_output * default_value["multiplier"]
                return df_output
            # index missing
            else:
                df_input = DataInput.extract_from_input_with_missing_index(df_input, df_output, copy.deepcopy(index_name_list), file_name, missing_index)

        #check for duplicate indices
        df_input = self.energy_system.optimization_setup.input_data_checks.check_duplicate_indices(df_input=df_input, file_name=file_name, folder_path=self.folder_path)

        # apply multiplier to input data
        df_input = df_input * default_value["multiplier"]
        # delete nans
        df_input = df_input.dropna()

        # get common index of df_output and df_input
        if not isinstance(df_input.index, pd.MultiIndex) and isinstance(df_output.index, pd.MultiIndex):
            index_list = df_input.index.to_list()
            if len(index_list) == 1:
                index_multi_index = pd.MultiIndex.from_tuples([(index_list[0],)], names=[df_input.index.name])
            else:
                index_multi_index = pd.MultiIndex.from_product([index_list], names=[df_input.index.name])
            df_input = pd.Series(index=index_multi_index, data=df_input.to_list(),dtype=float)
        common_index = df_output.index.intersection(df_input.index)
        assert default_value is not None or len(common_index) == len(df_output.index), f"Input for {file_name} does not provide entire dataset and no default given in attributes.csv"
        df_output.loc[common_index] = df_input.loc[common_index]
        return df_output

    def read_input_data(self, input_file_name):
        """ reads input data and returns raw input dataframe

        :param input_file_name: name of selected file
        :return df_input: pd.DataFrame with input data """

        # append .csv suffix
        input_file_name += ".csv"

        # select data
        file_names = os.listdir(self.folder_path)
        if input_file_name in file_names:
            df_input = pd.read_csv(os.path.join(self.folder_path, input_file_name), header=0, index_col=None)
            #check for header name duplicates (pd.read_csv() adds a dot and a number to duplicate headers)
            if any("." in col for col in df_input.columns):
                raise AssertionError(f"The input data file {input_file_name} at {self.folder_path} contains two identical header names.")
            return df_input
        else:
            return None

    def extract_attribute(self, attribute_name, unit_category, skip_warning=False, check_if_exists=False):
        """ reads input data and restructures the dataframe to return (multi)indexed dict

        :param attribute_name: name of selected attribute
        :param skip_warning: boolean to indicate if "Default" warning is skipped
        :param check_if_exists: check if attribute exists
        :return attribute_value: attribute value """
        if self.scenario_dict is not None:
            filename, factor = self.scenario_dict.get_default(self.element.name, attribute_name)
        else:
            filename = "attributes"
            factor = 1
        df_input = self.read_input_data(filename)
        if df_input is not None:
            df_input = df_input.set_index("index").squeeze(axis=1)
            attribute_name = self.adapt_attribute_name(attribute_name, df_input, skip_warning, suppress_error=check_if_exists)
        if attribute_name is not None:
            # get attribute
            attribute_value = df_input.loc[attribute_name, "value"]
<<<<<<< HEAD
            attribute_unit = df_input.loc[attribute_name, "unit"]
            multiplier, attribute_unit_in_base_units = self.unit_handling.convert_unit(attribute_unit, attribute_name, file_name=filename, path=self.folder_path)
            #don't save input-/output carrier if they don't exist for a conversion technology
            if not(pd.isna(attribute_value) and attribute_name in ["input_carrier", "output_carrier"]):
                self.element.units[attribute_name] = unit_category, attribute_unit_in_base_units
=======
            multiplier = self.unit_handling.get_unit_multiplier(df_input.loc[attribute_name, "unit"], attribute_name, path=self.folder_path)
>>>>>>> 98ddcd40
            try:
                attribute = {"value": float(attribute_value) * multiplier * factor, "multiplier": multiplier}
                return attribute
            except ValueError:
                if factor != 1:
                    logging.warning(f"WARNING: Attribute {attribute_name} of {self.element.name} is not a number "
                                    f"but has custom factor {factor}, factor will be ignored...")
                return attribute_value
        else:
            return None

    def adapt_attribute_name(self, attribute_name, df_input, skip_warning=False, suppress_error=False):
        """ check if attribute in index

        :param attribute_name: name of selected attribute
        :param df_input: pd.DataFrame with input data
        :param skip_warning: boolean to indicate if "Default" warning is skipped
        :param suppress_error: suppress AttributeError if only check for existence of attribute
        :return:
        """
        if attribute_name + "_default" not in df_input.index:
            if attribute_name not in df_input.index:
                if suppress_error:
                    return None
                else:
                    raise AttributeError(f"Attribute {attribute_name} doesn't exist in input data and must therefore be defined")
            elif not skip_warning:
                logging.warning(f"DeprecationWarning: Attribute names without '_default' suffix are deprecated. \nChange for {attribute_name} of attributes in path {self.folder_path}")
        else:
            attribute_name = attribute_name + "_default"
        return attribute_name

    def extract_yearly_variation(self, file_name, index_sets, unit_category):
        """ reads the yearly variation of a time dependent quantity

        :param file_name: name of selected file.
        :param index_sets: index sets of attribute. Creates (multi)index. Corresponds to order in pe.Set/pe.Param
        :param scenario: scenario name
        """
        # remove intra-yearly time steps from index set and add inter-yearly time steps
        index_sets = copy.deepcopy(index_sets)
        index_sets.remove("set_time_steps")
        index_sets.append("set_time_steps_yearly")
        # add Yearly_variation to file_name
        file_name += "_yearly_variation"
        # read input data
        f_name, scenario_factor = self.scenario_dict.get_param_file(self.element.name, file_name)
        df_input = self.read_input_data(f_name)
        if f_name != file_name and df_input is None:
            logging.info(f"{f_name} is missing from {self.folder_path}. {file_name} is used as input file")
            df_input = self.read_input_data(file_name)
        if df_input is not None:
            df_output, default_value, index_name_list = self.create_default_output(index_sets, unit_category, file_name=file_name, manual_default_value=1)
            # set yearly variation attribute to df_output
            name_yearly_variation = file_name
            df_output = self.extract_general_input_data(df_input, df_output, file_name, index_name_list, default_value, time_steps="set_time_steps_yearly")
            # apply the scenario_factor
            df_output = df_output * scenario_factor
            setattr(self, name_yearly_variation, df_output)

    def extract_locations(self, extract_nodes=True, extract_coordinates=False):
        """ reads input data to extract nodes or edges.

        :param extract_nodes: boolean to switch between nodes and edges
        :param extract_coordinates: boolean to switch between nodes and nodes + coordinates
        """
        if extract_nodes:
            set_nodes_config = self.system["set_nodes"]
            df_nodes_w_coords = self.read_input_data("set_nodes")
            if extract_coordinates:
                if len(set_nodes_config) != 0:
                    df_nodes_w_coords = df_nodes_w_coords[df_nodes_w_coords["node"].isin(set_nodes_config)]
                return df_nodes_w_coords
            else:
                set_nodes_input = df_nodes_w_coords["node"].to_list()
                # if no nodes specified in system, use all nodes
                if len(set_nodes_config) == 0 and not len(set_nodes_input) == 0:
                    self.system["set_nodes"] = set_nodes_input
                    set_nodes_config = set_nodes_input
                else:
                    assert len(set_nodes_config) > 1, f"ZENx is a spatially distributed model. Please specify at least 2 nodes."
                    _missing_nodes = list(set(set_nodes_config).difference(set_nodes_input))
                    assert len(_missing_nodes) == 0, f"The nodes {_missing_nodes} were declared in the config but do not exist in the input file {self.folder_path + 'set_nodes'}"
                if not isinstance(set_nodes_config, list):
                    set_nodes_config = set_nodes_config.to_list()
                set_nodes_config.sort()
                return set_nodes_config
        else:
            set_edges_input = self.read_input_data("set_edges")
            self.energy_system.optimization_setup.input_data_checks.check_single_directed_edges(set_edges_input=set_edges_input)
            if set_edges_input is not None:
                set_edges = set_edges_input[(set_edges_input["node_from"].isin(self.energy_system.set_nodes)) & (set_edges_input["node_to"].isin(self.energy_system.set_nodes))]
                set_edges = set_edges.set_index("edge")
                return set_edges
            else:
                return None

    def extract_carriers(self, carrier_type, unit_category):
        """ reads input data and extracts conversion carriers

        :return carrier_list: list with input, output or reference carriers of technology """
        assert carrier_type in ["input_carrier", "output_carrier", "reference_carrier"], "carrier type must be either input_carrier, output_carrier, or reference_carrier"
        carrier_string = self.extract_attribute(carrier_type, unit_category, skip_warning=True)
        if type(carrier_string) == str:
            carrier_list = carrier_string.strip().split(" ")
        else:
            carrier_list = []
        assert carrier_type != "reference_carrier" or len(carrier_list) == 1, f"reference_carrier must be a single carrier, but {carrier_list} are given for {self.element.name}"
        return carrier_list

    def extract_set_technologies_existing(self, storage_energy=False):
        """ reads input data and creates setExistingCapacity for each technology

        :param storage_energy: boolean if existing energy capacity of storage technology (instead of power)
        :return set_technologies_existing: return set existing technologies"""
        #TODO merge changes in extract input data and optimization setup
        set_technologies_existing = np.array([0])
        if self.analysis["use_capacities_existing"]:
            if storage_energy:
                _energy_string = "_energy"
            else:
                _energy_string = ""

            # here we ignore the factor
            f_name, _ = self.scenario_dict.get_param_file(self.element.name, f"capacity_existing{_energy_string}")
            df_input = self.read_input_data(f_name)
            if df_input is None:
                return [0]
            if self.element.name in self.system["set_transport_technologies"]:
                location = "edge"
            else:
                location = "node"
            _max_node_count = df_input[location].value_counts().max()
            if _max_node_count is not np.nan:
                set_technologies_existing = np.arange(0, _max_node_count)

        return set_technologies_existing

    def extract_lifetime_existing(self, file_name, index_sets):
        """ reads input data and restructures the dataframe to return (multi)indexed dict

        :param file_name:  name of selected file
        :param index_sets: index sets of attribute. Creates (multi)index. Corresponds to order in pe.Set/pe.Param
        :param scenario: scenario name
        :return df_output: return existing capacity and existing lifetime """
        index_list, index_name_list = self.construct_index_list(index_sets, None)
        multiidx = pd.MultiIndex.from_product(index_list, names=index_name_list)
        df_output = pd.Series(index=multiidx, data=0)
        # if no existing capacities
        if not self.analysis["use_capacities_existing"]:
            return df_output

        f_name, scenario_factor = self.scenario_dict.get_param_file(self.element.name, file_name)
        if f"{f_name}.csv" in os.listdir(self.folder_path):
            df_input = self.read_input_data(f_name)
            # fill output dataframe
            df_output = self.extract_general_input_data(df_input, df_output, "year_construction", index_name_list, default_value=0, time_steps=None)
            # get reference year
            reference_year = self.system["reference_year"]
            # calculate remaining lifetime
            df_output[df_output > 0] = - reference_year + df_output[df_output > 0] + self.element.lifetime[0]
        # apply scenario factor
        return df_output*scenario_factor

    def extract_pwa_data(self, variable_type):
        """ reads input data and restructures the dataframe to return (multi)indexed dict

        :param variable_type: technology approximation type
        :return pwa_dict: dictionary with pwa parameters """
        # attribute names
        if variable_type == "capex":
            attribute_name = "capex_specific"
            index_sets = ["set_nodes", "set_time_steps_yearly"]
            time_steps = "set_time_steps_yearly"
            unit_category = {"money": 1, "product": -1, "time": -1}
        elif variable_type == "conversion_factor":
            attribute_name = "conversion_factor"
            index_sets = ["set_nodes", "set_time_steps"]
            time_steps = "set_base_time_steps_yearly"
            unit_category = {"product": 0}
        else:
            raise KeyError(f"variable type {variable_type} unknown.")
        # import all input data
        df_input_nonlinear = self.read_pwa_files(variable_type, file_type="nonlinear_")
        df_input_breakpoints = self.read_pwa_files(variable_type, file_type="breakpoints_pwa_")
        df_input_linear = self.read_pwa_files(variable_type)
        df_linear_exist = self.exists_attribute(attribute_name, unit_category)
        assert (df_input_nonlinear is not None and df_input_breakpoints is not None) or df_linear_exist or df_input_linear is not None, f"Neither pwa nor linear data exist for {variable_type} of {self.element.name}"
        # if nonlinear
        if (df_input_nonlinear is not None and df_input_breakpoints is not None):
            # select data
            pwa_dict = {}
            # extract all data values
            nonlinear_values = {}

            if variable_type == "capex":
                # make absolute capex
                df_input_nonlinear["capex"] = df_input_nonlinear["capex"] * df_input_nonlinear["capacity"]
            for column in df_input_nonlinear.columns:
                nonlinear_values[column] = df_input_nonlinear[column].to_list()

            # assert that breakpoint variable (x variable in nonlinear input)
            assert df_input_breakpoints.columns[0] in df_input_nonlinear.columns, \
                f"breakpoint variable for pwa '{df_input_breakpoints.columns[0]}' is not in nonlinear variables [{df_input_nonlinear.columns}]"
            breakpoint_variable = df_input_breakpoints.columns[0]
            breakpoints = df_input_breakpoints[breakpoint_variable].to_list()

            pwa_dict[breakpoint_variable] = breakpoints
            pwa_dict["pwa_variables"] = []  # select only those variables that are modeled as pwa
            pwa_dict["bounds"] = {}  # save bounds of variables
            linear_dict = {}
            # min and max total capacity of technology
            min_capacity_tech, max_capacity_tech = (0, min(max(self.element.capacity_limit.values), max(breakpoints)))
            for value_variable in nonlinear_values:
                if value_variable == breakpoint_variable:
                    pwa_dict["bounds"][value_variable] = (min_capacity_tech, max_capacity_tech)
                else:
                    # conduct linear regress
                    linear_regress_object = linregress(nonlinear_values[breakpoint_variable],
                                                       nonlinear_values[value_variable])
                    # calculate relative intercept (intercept/slope) if slope != 0
                    if linear_regress_object.slope != 0:
                        relative_intercept = np.abs(linear_regress_object.intercept / linear_regress_object.slope)
                    else:
                        relative_intercept = np.abs(linear_regress_object.intercept)
                    # check if to a reasonable degree linear
                    if relative_intercept <= self.solver["linear_regression_check"]["eps_intercept"] \
                            and linear_regress_object.rvalue >= self.solver["linear_regression_check"]["epsRvalue"]:
                        # model as linear function
                        slope_lin_reg = linear_regress_object.slope
                        linear_dict[value_variable] = \
                            self.create_default_output(index_sets=index_sets, time_steps=time_steps,
                                                   manual_default_value=slope_lin_reg)[0]
                    else:
                        # model as pwa function
                        pwa_dict[value_variable] = list(np.interp(breakpoints, nonlinear_values[breakpoint_variable],
                                                                  nonlinear_values[value_variable]))
                        pwa_dict["pwa_variables"].append(value_variable)
                        # save bounds
                        values_between_bounds = [pwa_dict
                             [value_variable][idxBreakpoint] for idxBreakpoint, breakpoint in enumerate(breakpoints)
                                if breakpoint >= min_capacity_tech and breakpoint <= max_capacity_tech
                        ]
                        values_between_bounds.extend(list(
                            np.interp([min_capacity_tech, max_capacity_tech], breakpoints, pwa_dict[value_variable])))
                        pwa_dict["bounds"][value_variable] = (min(values_between_bounds), max(values_between_bounds))
            # pwa
            if (len(pwa_dict["pwa_variables"]) > 0 and len(linear_dict) == 0):
                is_pwa = True
                return pwa_dict, is_pwa
            # linear
            elif len(linear_dict) > 0 and len(pwa_dict["pwa_variables"]) == 0:
                is_pwa = False
                linear_dict = pd.DataFrame.from_dict(linear_dict)
                linear_dict.columns.name = "carrier"
                linear_dict = linear_dict.stack()
                conversion_factor_levels = [linear_dict.index.names[-1]] + linear_dict.index.names[:-1]
                linear_dict = linear_dict.reorder_levels(conversion_factor_levels)
                return linear_dict, is_pwa
            # no dependent carrier
            elif len(nonlinear_values) == 1:
                is_pwa = False
                return None, is_pwa
            else:
                raise NotImplementedError(
                    f"There are both linearly and nonlinearly modeled variables in {variable_type} of {self.element.name}. Not yet implemented")
        # linear
        else:
            is_pwa = False
            linear_dict = {}
            if variable_type == "capex":
                linear_dict["capex"] = self.extract_input_data(attribute_name, index_sets=index_sets, unit_category=unit_category, time_steps=time_steps)
                return linear_dict, is_pwa
            else:
                dependent_carrier = list(set(self.element.input_carrier + self.element.output_carrier).difference(
                    self.element.reference_carrier))
                if not dependent_carrier:
                    return None, is_pwa
                if df_input_linear is None:
                    if len(dependent_carrier) == 1:
                        linear_dict[dependent_carrier[0]] = self.extract_input_data(attribute_name, index_sets=index_sets, unit_category=unit_category, time_steps=time_steps)
                    else:
                        raise AssertionError(f"input file for linear_conversion_factor could not be imported.")
                else:
                    df_output, default_value, index_name_list = self.create_default_output(index_sets, unit_category, attribute_name, time_steps=time_steps)
                    common_index = list(set(index_name_list).intersection(df_input_linear.columns))
                    # if only one dependent carrier and no carrier in columns
                    if len(dependent_carrier) == 1 and len(df_input_linear.columns.intersection(dependent_carrier)) == 0:
                        linear_dict[dependent_carrier[0]] = self.extract_general_input_data(df_input_linear, df_output,
                                                                               "conversion_factor",
                                                                               index_name_list, default_value,
                                                                               time_steps=time_steps).copy(deep=True)
                    else:
                        for carrier in dependent_carrier:
                            if common_index:
                                df_input_carrier = df_input_linear[common_index + [carrier]]
                                linear_dict[carrier] = self.extract_general_input_data(df_input_carrier, df_output, "conversion_factor", index_name_list, default_value, time_steps=time_steps).copy(deep=True)
                            else:
                                linear_dict[carrier] = df_output.copy()
                                linear_dict[carrier].loc[:] = df_input_linear[carrier].squeeze()
                linear_dict = pd.DataFrame.from_dict(linear_dict)
                linear_dict.columns.name = "carrier"
                linear_dict = linear_dict.stack()
                conversion_factor_levels = [linear_dict.index.names[-1]] + linear_dict.index.names[:-1]
                linear_dict = linear_dict.reorder_levels(conversion_factor_levels)
                # extract yearly variation
                self.extract_yearly_variation(attribute_name, index_sets, unit_category)
                return linear_dict, is_pwa

    def read_pwa_files(self, variable_type, file_type=str()):
        """ reads pwa files

        :param variable_type: technology approximation type
        :param file_type: either breakpointsPWA, linear, or nonlinear
        :return df_input: raw input file"""
        df_input = self.read_input_data(file_type + variable_type)
        if df_input is not None:
            if "unit" in df_input.values:
                columns = df_input.iloc[-1][df_input.iloc[-1] != "unit"].dropna().index
            else:
                columns = df_input.columns
            df_input_units = df_input[columns].iloc[-1]
            df_input = df_input.iloc[:-1]
            df_input_multiplier = df_input_units.apply(lambda unit: self.unit_handling.get_unit_multiplier(unit, attribute_name=variable_type))
            df_input = df_input.apply(lambda column: pd.to_numeric(column, errors='ignore'))
            df_input[columns] = df_input[columns] * df_input_multiplier
        return df_input

    def create_default_output(self, index_sets, unit_category, file_name=None, time_steps=None, manual_default_value=None):
        """ creates default output dataframe

        :param file_name: name of selected file.
        :param index_sets: index sets of attribute. Creates (multi)index. Corresponds to order in pe.Set/pe.Param
        :param time_steps: specific time_steps of element
        :param manual_default_value: if given, use manual_default_value instead of searching for default value in attributes.csv"""
        # select index
        index_list, index_name_list = self.construct_index_list(index_sets, time_steps)
        # create pd.MultiIndex and select data
        if index_sets:
            index_multi_index = pd.MultiIndex.from_product(index_list, names=index_name_list)
        else:
            index_multi_index = pd.Index([0])
        #use distances computed with node coordinates as default values
        if file_name == "distance":
            default_name = file_name
            default_value = self.extract_attribute(default_name, unit_category)
            default_value["value"] = manual_default_value
        elif manual_default_value:
            default_value = {"value": manual_default_value, "multiplier": 1}
            default_name = None
        else:
            default_name = file_name
            default_value = self.extract_attribute(default_name, unit_category)

        # create output Series filled with default value
        if default_value is None:
            df_output = pd.Series(index=index_multi_index, dtype=float)
        # use distances computed with node coordinates as default values
        elif file_name == "distance":
            df_output = pd.Series(index=index_multi_index, dtype=float)
            for key, value in default_value["value"].items():
                df_output[key] = value
        else:
            df_output = pd.Series(index=index_multi_index, data=default_value["value"], dtype=float)
        # save unit of attribute of element converted to base unit
        self.save_unit_of_attribute(default_name)
        return df_output, default_value, index_name_list

    def save_unit_of_attribute(self, file_name):
        """ saves the unit of an attribute, converted to the base unit """
        # if numerics analyzed
        if self.solver["analyze_numerics"]:
            attributes, _ = self.scenario_dict.get_default(self.element.name, file_name)
            df_input = self.read_input_data(attributes).set_index("index").squeeze(axis=1)
            # get attribute
            if file_name:
                attribute_name = self.adapt_attribute_name(file_name, df_input)
                input_unit = df_input.loc[attribute_name, "unit"]
            else:
                input_unit = np.nan
            self.unit_handling.set_base_unit_combination(input_unit=input_unit, attribute=(self.element.name, file_name))

    def save_values_of_attribute(self, df_output, file_name):
        """ saves the values of an attribute

        :param df_output: default output dataframe
        :param file_name: name of selected file.
        """
        # if numerics analyzed
        if self.solver["analyze_numerics"]:
            if file_name:
                df_output_reduced = df_output[(df_output != 0) & (df_output.abs() != np.inf)]
                if not df_output_reduced.empty:
                    self.unit_handling.set_attribute_values(df_output=df_output_reduced, attribute=(self.element.name, file_name))

    def construct_index_list(self, index_sets, time_steps):
        """ constructs index list from index sets and returns list of indices and list of index names

        :param index_sets: index sets of attribute. Creates (multi)index. Corresponds to order in pe.Set/pe.Param
        :param time_steps: specific time_steps of element
        :return index_list: list of indices
        :return index_name_list: list of name of indices
        """
        index_list = []
        index_name_list = []
        # add rest of indices
        for index in index_sets:
            index_name_list.append(self.index_names[index])
            if "set_time_steps" in index and time_steps:
                index_list.append(getattr(self.energy_system, time_steps))
            elif index == "set_technologies_existing":
                index_list.append(self.element.set_technologies_existing)
            elif index in self.system:
                index_list.append(self.system[index])
            elif hasattr(self.energy_system, index):
                index_list.append(getattr(self.energy_system, index))
            else:
                raise AttributeError(f"Index '{index}' cannot be found.")
        return index_list, index_name_list

    def exists_attribute(self, file_name, unit_category, column=None):
        """ checks if default value or timeseries of an attribute exists in the input data

        :param file_name: name of selected file
        :param column: select specific column
        """
        # check if default value exists
        if column:
            default_name = column
        else:
            default_name = file_name
        default_value = self.extract_attribute(default_name, unit_category, check_if_exists=True)

        if default_value is None or math.isnan(default_value["value"]):  # if no default value exists or default value is nan
            _dfInput = self.read_input_data(file_name)
            return (_dfInput is not None)
        elif default_value and not math.isnan(default_value["value"]):  # if default value exists and is not nan
            return True
        else:
            return False

    def convert_real_to_generic_time_indices(self, df_input, time_steps, file_name, index_name_list):
        """convert yearly time indices to generic time indices

        :param df_input: raw input dataframe
        :param time_steps: specific time_steps of element
        :param file_name: name of selected file
        :param index_name_list: list of name of indices
        :return df_input: input dataframe with generic time indices
        """
        # check if input data is time-dependent and has yearly time steps
        idx_name_year = self.index_names["set_time_steps_yearly"]
        if time_steps == "set_time_steps_yearly" or time_steps == "set_time_steps_yearly_entire_horizon":
            # check if temporal header of input data is still given as 'time' instead of 'year'
            if "time" in df_input.axes[1]:
                logging.warning(
                    f"DeprecationWarning: The column header 'time' (used in {file_name}) will not be supported for input data with yearly time steps any longer! Use the header 'year' instead")
                df_input = df_input.rename(
                    {self.index_names["set_time_steps"]: self.index_names["set_time_steps_yearly"]}, axis=1)
            # does not contain annual index
            elif idx_name_year not in df_input.axes[1]:
                idx_name_list = [idx for idx in index_name_list if idx != idx_name_year]
                # no other index called, return original time series
                if not idx_name_list:
                    return df_input
                df_input = df_input.set_index(idx_name_list)
                df_input = df_input.rename(columns={col: int(col) for col in df_input.columns if col.isnumeric()})
                requested_index_values = set(getattr(self.energy_system, time_steps))
                requested_index_values_years = set(self.energy_system.set_time_steps_years)
                requested_index_values_in_columns = requested_index_values.intersection(df_input.columns)
                requested_index_values_years_in_columns = requested_index_values_years.intersection(df_input.columns)
                if not requested_index_values_in_columns and not requested_index_values_years_in_columns:
                    return df_input.reset_index()
                elif requested_index_values_in_columns:
                    requested_index_values = requested_index_values_in_columns
                else:
                    requested_index_values = requested_index_values_years_in_columns
                df_input.columns = df_input.columns.set_names(idx_name_year)
                df_input = df_input[list(requested_index_values)].stack()
                df_input = df_input.reset_index()
            # check if input data is still given with generic time indices
            temporal_header = self.index_names["set_time_steps_yearly"]
            if max(df_input.loc[:, temporal_header]) < self.analysis["earliest_year_of_data"]:
                logging.warning(
                    f"DeprecationWarning: Generic time indices (used in {file_name}) will not be supported for input data with yearly time steps any longer! Use the corresponding years (e.g. 2022,2023,...) as time indices instead")
                return df_input
            # assert that correct temporal index_set to get corresponding index_name is given (i.e. set_time_steps_yearly for input data with yearly time steps)(otherwise extract_general_input_data() will find a missing_index)
            assert temporal_header in index_name_list, f"Input data with yearly time steps and therefore the temporal header 'year' needs to be extracted with index_sets=['set_time_steps_yearly'] instead of index_sets=['set_time_steps']"
            # set index
            index_names_column = df_input.columns.intersection(index_name_list).to_list()
            df_input = df_input.set_index(index_names_column)
            if df_input.index.nlevels == 1:
                combined_index = df_input.index.union(self.energy_system.set_time_steps_years)
                is_single_index = True
            else:
                index_list = []
                for index_name in index_names_column:
                    if index_name == temporal_header:
                        index_list.append(df_input.index.get_level_values(index_name).unique().union(
                            self.energy_system.set_time_steps_years))
                    else:
                        index_list.append(df_input.index.get_level_values(index_name).unique())
                combined_index = pd.MultiIndex.from_product(index_list, names=index_names_column).sort_values()
                is_single_index = False
            df_input_temp = pd.DataFrame(index=combined_index, columns=df_input.columns)
            common_index = df_input.index.intersection(combined_index)
            df_input_temp.loc[common_index] = df_input.loc[common_index]
            # df_input_temp.loc[df_input.index] = df_input
            df_input = df_input_temp.astype(float)
            # interpolate missing data
            file_names_int_off = []
            if self.energy_system.parameters_interpolation_off is not None:
                file_names_int_off = self.energy_system.parameters_interpolation_off.values
            if file_name not in file_names_int_off:
                parameters = df_input.axes[1]
                for param in parameters:
                    if param not in index_names_column and df_input[param].isna().any():
                        if is_single_index:
                            df_input[param] = df_input[param].astype(float).interpolate(method="index")
                        else:
                            df_input_temp = df_input[param].unstack(df_input.index.names.difference([temporal_header]))
                            df_input[param] = df_input_temp.interpolate(method="index", axis=0).stack().reorder_levels(
                                df_input.index.names)
            else:
                logging.info(f"Parameter {file_name} data won't be interpolated to cover years without given values")
            df_input = df_input.reset_index()
            # remove data of years that won't be simulated
            df_input = df_input[df_input[temporal_header].isin(self.energy_system.set_time_steps_years)]
            # convert yearly time indices to generic ones
            year2step = {year: step for year, step in zip(self.energy_system.set_time_steps_years, getattr(self.energy_system, time_steps))}
            df_input[temporal_header] = df_input[temporal_header].apply(lambda year: year2step[year])
        return df_input

    @staticmethod
    def extract_from_input_without_missing_index(df_input, index_name_list, file_name):
        """ extracts the demanded values from Input dataframe and reformulates dataframe

        :param df_input: raw input dataframe
        :param index_name_list: list of name of indices
        :param file_name: name of selected file
        :return df_input: reformulated input dataframe
        """
        if index_name_list:
            df_input = df_input.set_index(index_name_list)
        assert len(df_input.columns) == 1, f"Input file for {file_name} has more than one value column: {df_input.columns.to_list()}"
        df_input = df_input.squeeze(axis=1)
        return df_input

    @staticmethod
    def extract_from_input_with_missing_index(df_input, df_output, index_name_list, file_name, missing_index):
        """ extracts the demanded values from Input dataframe and reformulates dataframe if the index is missing.
        Either, the missing index is the column of df_input, or it is actually missing in df_input.
        Then, the values in df_input are extended to all missing index values.

        :param df_input: raw input dataframe
        :param df_output: default output dataframe
        :param index_name_list: list of name of indices
        :param file_name: name of selected file
        :param missing_index: missing index in df_input
        :return df_input: reformulated input dataframe
        """
        index_name_list.remove(missing_index)
        if not index_name_list:
            # assert that single value
            assert df_input.size == 1, f"Cannot establish unique values for file {file_name} because of too many columns or not overlapping index"
            val_input = df_input.squeeze()
            df_output[:] = val_input
            df_input = df_output.copy()
            return df_input
        df_input = df_input.set_index(index_name_list)
        # missing index values
        requested_index_values = set(df_output.index.get_level_values(missing_index))
        # the missing index is the columns of df_input
        requested_index_values_in_columns = requested_index_values.intersection(df_input.columns)
        if requested_index_values_in_columns:
            requested_index_values = requested_index_values_in_columns
            df_input.columns = df_input.columns.set_names(missing_index)
            df_input = df_input[list(requested_index_values)].stack()
            df_input = df_input.reorder_levels(df_output.index.names)
        # the missing index does not appear in df_input
        # the values in df_input are extended to all missing index values
        else:
            df_input_index_temp = pd.MultiIndex.from_product([df_input.index, requested_index_values], names=df_input.index.names + [missing_index])
            df_input_temp = pd.Series(index=df_input_index_temp, dtype=float)
            if isinstance(df_input, pd.Series):
                df_input = df_input.to_frame()
            if df_input.shape[1] == 1:
                df_input = df_input.loc[df_input_index_temp.get_level_values(df_input.index.names[0])].squeeze(axis=1)
            else:
                assert df_input_temp.index.names[-1] != "time", f"Only works if columns contain time index and not for {df_input_temp.index.names[-1]}"
                df_input = df_input_temp.to_frame().apply(lambda row: df_input.loc[row.name[0:-1], str(row.name[-1])], axis=1)
            df_input.index = df_input_temp.index
            df_input = df_input.reorder_levels(order=df_output.index.names)
            if isinstance(df_input, pd.DataFrame):
                df_input = df_input.squeeze(axis=1)
        return df_input

    @staticmethod
    def extract_from_input_for_capacities_existing(df_input, df_output, index_name_list, column, missing_index):
        """ extracts the demanded values from input dataframe if extracting existing capacities

        :param df_input: raw input dataframe
        :param df_output: default output dataframe
        :param index_name_list: list of name of indices
        :param column: select specific column
        :param missing_index: missing index in df_input
        :return df_output: filled output dataframe
        """
        index_name_list.remove(missing_index)
        df_input = df_input.set_index(index_name_list)
        set_location = df_input.index.unique()
        for location in set_location:
            if location in df_output.index.get_level_values(index_name_list[0]):
                values = df_input[column].loc[location].tolist()
                if isinstance(values, int) or isinstance(values, float):
                    index = [0]
                else:
                    index = list(range(len(values)))
                df_output.loc[location, index] = values
        return df_output<|MERGE_RESOLUTION|>--- conflicted
+++ resolved
@@ -180,15 +180,11 @@
         if attribute_name is not None:
             # get attribute
             attribute_value = df_input.loc[attribute_name, "value"]
-<<<<<<< HEAD
             attribute_unit = df_input.loc[attribute_name, "unit"]
             multiplier, attribute_unit_in_base_units = self.unit_handling.convert_unit(attribute_unit, attribute_name, file_name=filename, path=self.folder_path)
             #don't save input-/output carrier if they don't exist for a conversion technology
             if not(pd.isna(attribute_value) and attribute_name in ["input_carrier", "output_carrier"]):
                 self.element.units[attribute_name] = unit_category, attribute_unit_in_base_units
-=======
-            multiplier = self.unit_handling.get_unit_multiplier(df_input.loc[attribute_name, "unit"], attribute_name, path=self.folder_path)
->>>>>>> 98ddcd40
             try:
                 attribute = {"value": float(attribute_value) * multiplier * factor, "multiplier": multiplier}
                 return attribute
