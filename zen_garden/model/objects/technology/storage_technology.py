"""
:Title:          ZEN-GARDEN
:Created:        October-2021
:Authors:        Alissa Ganter (aganter@ethz.ch),
                 Jacob Mannhardt (jmannhardt@ethz.ch)
:Organization:   Laboratory of Reliability and Risk Engineering, ETH Zurich

Class defining the parameters, variables and constraints that hold for all storage technologies.
The class takes the abstract optimization model as an input, and returns the parameters, variables and
constraints that hold for the storage technologies.
"""
import cProfile
import logging

import numpy as np
import xarray as xr

from zen_garden.utils import linexpr_from_tuple_np
from .technology import Technology
from ..component import ZenIndex, IndexSet
from ..element import Element, GenericRule


class StorageTechnology(Technology):
    """
    Class defining storage technologies
    """
    # set label
    label = "set_storage_technologies"
    location_type = "set_nodes"

    def __init__(self, tech, optimization_setup):
        """
        init storage technology object

        :param tech: name of added technology
        :param optimization_setup: The OptimizationSetup the element is part of
        """
        super().__init__(tech, optimization_setup)
        # store carriers of storage technology
        self.store_carriers()

    def store_carriers(self):
        """ retrieves and stores information on reference, input and output carriers """

        # get reference carrier from class <Technology>
        super().store_carriers()

    def store_input_data(self):
        """ retrieves and stores input data for element as attributes. Each Child class overwrites method to store different attributes """
        # get attributes from class <Technology>
        super().store_input_data()
        # set attributes for parameters of child class <StorageTechnology>
        self.efficiency_charge = self.data_input.extract_input_data("efficiency_charge", index_sets=["set_nodes", "set_time_steps_yearly"], time_steps="set_time_steps_yearly", unit_category={})
        self.efficiency_discharge = self.data_input.extract_input_data("efficiency_discharge", index_sets=["set_nodes", "set_time_steps_yearly"], time_steps="set_time_steps_yearly", unit_category={})
        self.self_discharge = self.data_input.extract_input_data("self_discharge", index_sets=["set_nodes"], unit_category={})
        # extract existing energy capacity
        self.capacity_addition_min_energy = self.data_input.extract_input_data("capacity_addition_min_energy", index_sets=[], unit_category={"energy_quantity": 1})
        self.capacity_addition_max_energy = self.data_input.extract_input_data("capacity_addition_max_energy", index_sets=[], unit_category={"energy_quantity": 1})
        self.capacity_limit_energy = self.data_input.extract_input_data("capacity_limit_energy", index_sets=["set_nodes", "set_time_steps_yearly"], time_steps="set_time_steps_yearly", unit_category={"energy_quantity": 1})
        self.capacity_existing_energy = self.data_input.extract_input_data("capacity_existing_energy", index_sets=["set_nodes", "set_technologies_existing"], unit_category={"energy_quantity": 1})
        self.capacity_investment_existing_energy = self.data_input.extract_input_data("capacity_investment_existing_energy", index_sets=["set_nodes", "set_time_steps_yearly"], time_steps="set_time_steps_yearly", unit_category={"energy_quantity": 1})
        self.energy_to_power_ratio = self.data_input.extract_input_data("energy_to_power_ratio", index_sets=[], unit_category={"time": 1})
        self.capex_specific_storage = self.data_input.extract_input_data("capex_specific_storage", index_sets=["set_nodes", "set_time_steps_yearly"], time_steps="set_time_steps_yearly", unit_category={"money": 1, "energy_quantity": -1, "time": -1})
        self.capex_specific_storage_energy = self.data_input.extract_input_data("capex_specific_storage_energy", index_sets=["set_nodes", "set_time_steps_yearly"], time_steps="set_time_steps_yearly", unit_category={"money": 1, "energy_quantity": -1})
        self.opex_specific_fixed = self.data_input.extract_input_data("opex_specific_fixed", index_sets=["set_nodes", "set_time_steps_yearly"], time_steps="set_time_steps_yearly", unit_category={"money": 1, "energy_quantity": -1, "time": 1})
        self.opex_specific_fixed_energy = self.data_input.extract_input_data("opex_specific_fixed_energy", index_sets=["set_nodes", "set_time_steps_yearly"], time_steps="set_time_steps_yearly", unit_category={"money": 1, "energy_quantity": -1})
        self.convert_to_fraction_of_capex()
        # calculate capex of existing capacity
        self.capex_capacity_existing = self.calculate_capex_of_capacities_existing()
        self.capex_capacity_existing_energy = self.calculate_capex_of_capacities_existing(storage_energy=True)
        # add min load max load time series for energy
        self.raw_time_series["min_load_energy"] = self.data_input.extract_input_data("min_load_energy", index_sets=["set_nodes", "set_time_steps"], time_steps="set_base_time_steps_yearly", unit_category={})
        self.raw_time_series["max_load_energy"] = self.data_input.extract_input_data("max_load_energy", index_sets=["set_nodes", "set_time_steps"], time_steps="set_base_time_steps_yearly", unit_category={})

    def convert_to_fraction_of_capex(self):
        """ this method converts the total capex to fraction of capex, depending on how many hours per year are calculated """
        fraction_year = self.calculate_fraction_of_year()
        self.opex_specific_fixed = self.opex_specific_fixed * fraction_year
        self.opex_specific_fixed_energy = self.opex_specific_fixed_energy * fraction_year
        self.capex_specific_storage = self.capex_specific_storage * fraction_year
        self.capex_specific_storage_energy = self.capex_specific_storage_energy * fraction_year

    def calculate_capex_of_single_capacity(self, capacity, index, storage_energy=False):
        """ this method calculates the annualized capex of a single existing capacity.

        :param capacity: capacity of storage technology
        :param index: index of capacity
        :param storage_energy: boolean if energy capacity or power capacity
        :return: capex of single capacity
        """
        if storage_energy:
            absolute_capex = self.capex_specific_storage_energy[index[0]].iloc[0] * capacity
        else:
            absolute_capex = self.capex_specific_storage[index[0]].iloc[0] * capacity
        return absolute_capex

    ### --- classmethods to construct sets, parameters, variables, and constraints, that correspond to StorageTechnology --- ###
    @classmethod
    def construct_sets(cls, optimization_setup):
        """ constructs the pe.Sets of the class <StorageTechnology>

        :param optimization_setup: The OptimizationSetup the element is part of """
        pass

    @classmethod
    def construct_params(cls, optimization_setup):
        """ constructs the pe.Params of the class <StorageTechnology>

        :param optimization_setup: The OptimizationSetup the element is part of """
<<<<<<< HEAD
        # power energy ratio
        optimization_setup.parameters.add_parameter(name="energy_to_power_ratio", index_names=["set_storage_technologies"],
                                                    doc='power to energy ratio for storage technologies',  calling_class=cls)
=======
        # energy to power ratio
        optimization_setup.parameters.add_parameter(name="energy_to_power_ratio", index_names=["set_storage_technologies"], doc='power to energy ratio for storage technologies', calling_class=cls)
>>>>>>> 85adb773
        # efficiency charge
        optimization_setup.parameters.add_parameter(name="efficiency_charge", index_names=["set_storage_technologies", "set_nodes", "set_time_steps_yearly"], doc='efficiency during charging for storage technologies', calling_class=cls)
        # efficiency discharge
        optimization_setup.parameters.add_parameter(name="efficiency_discharge", index_names=["set_storage_technologies", "set_nodes", "set_time_steps_yearly"], doc='efficiency during discharging for storage technologies', calling_class=cls)
        # self discharge
        optimization_setup.parameters.add_parameter(name="self_discharge", index_names=["set_storage_technologies", "set_nodes"], doc='self discharge of storage technologies', calling_class=cls)
        # capex specific
        optimization_setup.parameters.add_parameter(name="capex_specific_storage", index_names=["set_storage_technologies", "set_capacity_types", "set_nodes", "set_time_steps_yearly"], capacity_types=True, doc='specific capex of storage technologies', calling_class=cls)

    @classmethod
    def construct_vars(cls, optimization_setup):
        """ constructs the pe.Vars of the class <StorageTechnology>

        :param optimization_setup: The OptimizationSetup the element is part of """
        model = optimization_setup.model
        variables = optimization_setup.variables
        sets = optimization_setup.sets

        def flow_storage_bounds(index_values, index_list):
            """ return bounds of carrier_flow for bigM expression
            :param index_values: list of tuples with the index values
            :param index_list: The names of the indices
            :return bounds: bounds of carrier_flow"""

            # get the arrays
            tech_arr, node_arr, time_arr = sets.tuple_to_arr(index_values, index_list)
            # convert operationTimeStep to time_step_year: operationTimeStep -> base_time_step -> time_step_year
            time_step_year = xr.DataArray([optimization_setup.energy_system.time_steps.convert_time_step_operation2year(time) for time in time_arr.data])
            lower = model.variables["capacity"].lower.loc[tech_arr, "power", node_arr, time_step_year].data
            upper = model.variables["capacity"].upper.loc[tech_arr, "power", node_arr, time_step_year].data
            return np.stack([lower, upper], axis=-1)

        # flow of carrier on node into storage
        index_values, index_names = cls.create_custom_set(["set_storage_technologies", "set_nodes", "set_time_steps_operation"], optimization_setup)
        bounds = flow_storage_bounds(index_values, index_names)
        variables.add_variable(model, name="flow_storage_charge", index_sets=(index_values, index_names),
            bounds=bounds, doc='carrier flow into storage technology on node i and time t', unit_category={"energy_quantity": 1, "time": -1})
        # flow of carrier on node out of storage
        variables.add_variable(model, name="flow_storage_discharge", index_sets=(index_values, index_names),
            bounds=bounds, doc='carrier flow out of storage technology on node i and time t', unit_category={"energy_quantity": 1, "time": -1})
        # storage level
        variables.add_variable(model, name="storage_level", index_sets=cls.create_custom_set(["set_storage_technologies", "set_nodes", "set_time_steps_storage"], optimization_setup), bounds=(0, np.inf),
            doc='storage level of storage technology ón node in each storage time step', unit_category={"energy_quantity": 1})

    @classmethod
    def construct_constraints(cls, optimization_setup):
        """ constructs the pe.Constraints of the class <StorageTechnology>

        :param optimization_setup: The OptimizationSetup the element is part of """
        model = optimization_setup.model
        constraints = optimization_setup.constraints
        rules = StorageTechnologyRules(optimization_setup)
        # limit capacity power energy ratio level
        constraints.add_constraint_block(model, name="constraint_capacity_energy_to_power_ratio",
                                         constraint=rules.constraint_capacity_energy_to_power_ratio_block(),
                                         doc='limit capacity power to energy ratio')

        # limit storage level
        constraints.add_constraint_block(model, name="constraint_storage_level_max",
                                         constraint=rules.constraint_storage_level_max_block(),
                                         doc='limit maximum storage level to capacity')
        # couple storage levels
        constraints.add_constraint_block(model, name="constraint_couple_storage_level",
                                         constraint=rules.constraint_couple_storage_level_block(),
                                         doc='couple subsequent storage levels (time coupling constraints)')
        # limit energy to power ratios of capacity additions
        constraints.add_constraint_block(model, name="constraint_capacity_energy_to_power_ratio",
                                         constraint=rules.constraint_capacity_energy_to_power_ratio_block(),
                                         doc='limit energy to power ration of capacity additions')
        # Linear capex
        constraints.add_constraint_block(model, name="constraint_storage_technology_capex",
                                         constraint=rules.constraint_storage_technology_capex_block(),
                                         doc='Capital expenditures for installing storage technology')

    # defines disjuncts if technology on/off

    @classmethod
    def disjunct_on_technology_rule(cls, optimization_setup, tech, capacity_type, node, time, binary_var):
        """definition of disjunct constraints if technology is on

        :param optimization_setup: optimization setup
        :param tech: technology
        :param capacity_type: type of capacity (power, energy)
        :param node: node
        :param time: yearly time step
        :param binary_var: binary disjunction variable
        """
        params = optimization_setup.parameters
        constraints = optimization_setup.constraints
        model = optimization_setup.model
        energy_system = optimization_setup.energy_system
        # get invest time step
        time_step_year = energy_system.time_steps.convert_time_step_operation2year(time)
        # get min load limit
        min_load = params.min_load.loc[tech, capacity_type, node, time] * model.variables["capacity"].loc[tech, capacity_type, node, time_step_year]
        # formulate constraint
        lhs = model.variables["flow_storage_charge"].loc[tech, node, time] - min_load
        rhs = 0
        constraint = lhs >= rhs
        # disjunct constraints min load charge
        constraints.add_constraint_block(model, name=f"disjunct_storage_technology_min_load_charge_{tech}_{capacity_type}_{node}_{time}",
                                         constraint= constraint, disjunction_var=binary_var)
        # formulate constraint
        lhs =  model.variables["flow_storage_discharge"].loc[tech, node, time] - min_load
        rhs = 0
        constraint = lhs >= rhs
        # disjunct constraints min load discharge
        constraints.add_constraint_block(model, name=f"disjunct_storage_technology_min_load_discharge_{tech}_{capacity_type}_{node}_{time}",
                                         constraint=constraint, disjunction_var=binary_var)

    @classmethod
    def disjunct_off_technology_rule(cls, optimization_setup, tech, capacity_type, node, time, binary_var):
        """definition of disjunct constraints if technology is off

        :param optimization_setup: optimization setup
        :param tech: technology
        :param capacity_type: type of capacity (power, energy)
        :param node: node
        :param time: yearly time step
        :param binary_var: binary disjunction variable
        """
        model = optimization_setup.model
        constraints = optimization_setup.constraints

        # for equality constraints we need to add upper and lower bounds
        # off charging
        constraints.add_constraint_block(model, name=f"disjunct_storage_technology_off_charge_{tech}_{capacity_type}_{node}_{time}",
                                         constraint=(model.variables["flow_storage_charge"].loc[tech, node, time]
                                                     == 0),
                                         disjunction_var=binary_var)

        # off discharging
        constraints.add_constraint_block(model, name=f"disjunct_storage_technology_off_discharge_{tech}_{capacity_type}_{node}_{time}",
                                         constraint=(model.variables["flow_storage_discharge"].loc[tech, node, time]
                                                     == 0),
                                         disjunction_var=binary_var)


class StorageTechnologyRules(GenericRule):
    """
    Rules for the StorageTechnology class
    """

    def __init__(self, optimization_setup):
        """
        Inits the rules for a given EnergySystem

        :param optimization_setup: The OptimizationSetup the element is part of
        """

        super().__init__(optimization_setup)

    # Rule-based constraints
    # ----------------------

    # Block-based constraints
    # -----------------------
    def constraint_capacity_energy_to_power_ratio_block(self):
        """limit capacity power to energy ratio"""

        ### index sets
        # not necessary

        ### masks
        e2p = self.parameters.energy_to_power_ratio.rename({"set_storage_technologies": "set_technologies"})
        techs = self.sets["set_storage_technologies"]
        mask = e2p != np.inf

        ### index loop
        # not necessary

        ### formulate constraint
        lhs = (self.variables["capacity_addition"].loc[techs, "energy", :, :] * e2p \
               - self.variables["capacity_addition"].loc[techs, "power", :, :])#.where(mask)
        rhs = 0
        constraints = lhs == rhs

        return self.constraints.return_contraints(constraints,
                                                    model=self.model,
                                                    mask = mask,
                                                    index_values=self.sets["set_storage_technologies"],
                                                    index_names=["set_storage_technologies"])

    def constraint_storage_level_max_block(self):
        """limit maximum storage level to capacity

        .. math::
            L_{k,n,t^\mathrm{k}} \le S^\mathrm{e}_{k,n,y}

        :return: linopy constraints
        """

        ### index sets
        index_values, index_names = Element.create_custom_set(["set_storage_technologies", "set_nodes", "set_time_steps_storage"], self.optimization_setup)
        index = ZenIndex(index_values, index_names)

        ### masks
        # not necessary

        ### index loop
        # we loop over the technologies for the time step conversion
        # we vectorize over the nodes and storage time steps
        constraints = []
        for tech in index.get_unique(["set_storage_technologies"]):

            ### auxiliary calculations
            coords = [self.variables.coords["set_nodes"], self.variables.coords["set_time_steps_storage"]]
            nodes, times = index.get_values(locs=[tech], levels=[1, 2], dtype=list, unique=True)
            element_time_step = [self.energy_system.time_steps.convert_time_step_energy2power(t) for t in times]
            time_step_year = [self.energy_system.time_steps.convert_time_step_operation2year(t) for t in element_time_step]

            ### formulate constraint
            lhs = linexpr_from_tuple_np([(1.0, self.variables["storage_level"].loc[tech, nodes, times]),
                                         (-1.0, self.variables["capacity"].loc[tech, "energy", nodes, time_step_year])],
                                        coords, self.model)
            rhs = 0
            constraints.append(lhs <= rhs)

        ### return
        return self.constraints.return_contraints(constraints,
                                                  model=self.model,
                                                  index_values=index.get_unique(levels=["set_storage_technologies"]),
                                                  index_names=["set_storage_technologies"])

    def constraint_capacity_energy_to_power_ratio_block(self):
        """limit capacity power to energy ratio"""

        ### index sets
        # not necessary

        ### masks
        techs = self.sets["set_storage_technologies"]
        if len(techs) == 0:
            return self.constraints.return_contraints([])
        e2p = self.parameters.energy_to_power_ratio.rename({"set_storage_technologies": "set_technologies"})
        mask = e2p != np.inf

        ### index loop
        # not necessary

        ### formulate constraint
        lhs = (self.variables["capacity_addition"].loc[techs, "energy", :, :] * e2p
               - self.variables["capacity_addition"].loc[techs, "power", :, :]).where(mask)
        rhs = 0
        constraints = lhs == rhs

        return self.constraints.return_contraints(constraints,
                                                    model=self.model,
                                                    index_values=self.sets["set_storage_technologies"],
                                                    index_names=["set_storage_technologies"])

    def constraint_couple_storage_level_block(self):
        """couple subsequent storage levels (time coupling constraints)

        .. math::
            L(t) = L_0\\kappa^t + \\Delta H\\frac{1-\\kappa^t}{1-\\kappa} = \\frac{\\Delta H}{1-\\kappa}+(L_0-\\frac{\\Delta H}{1-\\kappa})\\kappa^t

        :return: linopy constraints
        """

        ### index sets
        index_values, index_names = Element.create_custom_set(["set_storage_technologies", "set_nodes", "set_time_steps_storage"], self.optimization_setup)
        index = ZenIndex(index_values, index_names)

        ### masks
        # not necessary

        ### index loop
        # we loop over the technologies for the time step conversion
        # we vectorize over the nodes and storage time steps
        constraints = []
        for tech in index.get_unique(["set_storage_technologies"]):

            ### auxiliary calculations
            nodes, times = index.get_values(locs=[tech], levels=[1, 2], dtype=list, unique=True)
            element_time_step = [self.energy_system.time_steps.convert_time_step_energy2power(t) for t in times]
            # get invest time step
            time_step_year = [self.energy_system.time_steps.convert_time_step_operation2year(t) for t in
                              element_time_step]
            # get corresponding start time step at beginning of the year, if time is last time step in year
            time_step_end = [self.energy_system.time_steps.get_time_steps_storage_startend(t) for t in times]

            # filter end time step and all others
            previous_level_time_step = []
            for t, te in zip(times, time_step_end):
                if te is not None:
                    if self.system["storage_periodicity"]:
                        previous_level_time_step.append(te)
                    else:
                        previous_level_time_step.append(None)
                else:
                    previous_level_time_step.append(self.energy_system.time_steps.get_previous_storage_time_step(t))
            times = [t for t, tp in zip(times, previous_level_time_step) if tp is not None]
            element_time_step = [t for t, tp in zip(element_time_step, previous_level_time_step) if tp is not None]
            time_step_year = [t for t, tp in zip(time_step_year, previous_level_time_step) if tp is not None]
            previous_level_time_step = [t for t in previous_level_time_step if t is not None]

            # self discharge, reformulate as partial geometric series
            after_self_discharge = xr.where(self.parameters.self_discharge.loc[tech, nodes] != 0,
                                            (1 - (1 - self.parameters.self_discharge.loc[tech, nodes]) **
                                             self.parameters.time_steps_storage_duration.loc[times]) / (
                                                        1 - (1 - self.parameters.self_discharge.loc[tech, nodes])),
                                            self.parameters.time_steps_storage_duration.loc[times])

            coords = [self.variables.coords["set_nodes"],
                      xr.DataArray(previous_level_time_step, dims=[f"{tech}_{nodes}_set_time_steps_storage_end"])]

            ### formulate constraint
            lhs = linexpr_from_tuple_np([(1.0, self.variables["storage_level"].loc[tech, nodes, times]),
                                         (-(1.0 - self.parameters.self_discharge.loc[tech, nodes]) ** self.parameters.time_steps_storage_duration.loc[times], self.variables["storage_level"].loc[tech, nodes, previous_level_time_step]),
                                         (-after_self_discharge.data*self.parameters.efficiency_charge.loc[tech, nodes, time_step_year], self.variables["flow_storage_charge"].loc[tech, nodes, element_time_step]),
                                         (after_self_discharge.data/self.parameters.efficiency_discharge.loc[tech, nodes, time_step_year], self.variables["flow_storage_discharge"].loc[tech, nodes, element_time_step])],
                                        coords, self.model)
            rhs = 0
            constraints.append(lhs == rhs)

        ### return
        return self.constraints.return_contraints(constraints,
                                                  model=self.model,
                                                  index_values=index.get_unique(["set_storage_technologies"]),
                                                  index_names=["set_storage_technologies"])

    def constraint_storage_technology_capex_block(self):
        """ definition of the capital expenditures for the storage technology

        .. math::
            CAPEX_{y,n,i}^\mathrm{cost} = \\Delta S_{h,p,y} \\alpha_{k,n,y}

        :return: linopy constraints
        """

        ### index sets
        index_values, index_names = Element.create_custom_set(["set_storage_technologies", "set_capacity_types", "set_nodes", "set_time_steps_yearly"], self.optimization_setup)
        # check if we need to continue
        if len(index_values) == 0:
            return []

        ### masks
        # not necessary

        ### index loop
        # not necessary

        ### auxiliary calculations
        # get all the arrays and coords
        techs, capacity_types, nodes, times = IndexSet.tuple_to_arr(index_values, index_names, unique=True)
        coords = [self.variables.coords["set_storage_technologies"], self.variables.coords["set_capacity_types"], self.variables.coords["set_nodes"], self.variables.coords["set_time_steps_yearly"]]

        ### formulate constraint
        lhs = linexpr_from_tuple_np([(1.0, self.variables["cost_capex"].loc[techs, capacity_types, nodes, times]),
                                     (-self.parameters.capex_specific_storage.loc[techs, capacity_types, nodes, times], self.variables["capacity_addition"].loc[techs, capacity_types, nodes, times])],
                                     coords, self.model)
        rhs = 0
        constraints = lhs == rhs

        ### return
        return self.constraints.return_contraints(constraints)<|MERGE_RESOLUTION|>--- conflicted
+++ resolved
@@ -108,14 +108,6 @@
         """ constructs the pe.Params of the class <StorageTechnology>
 
         :param optimization_setup: The OptimizationSetup the element is part of """
-<<<<<<< HEAD
-        # power energy ratio
-        optimization_setup.parameters.add_parameter(name="energy_to_power_ratio", index_names=["set_storage_technologies"],
-                                                    doc='power to energy ratio for storage technologies',  calling_class=cls)
-=======
-        # energy to power ratio
-        optimization_setup.parameters.add_parameter(name="energy_to_power_ratio", index_names=["set_storage_technologies"], doc='power to energy ratio for storage technologies', calling_class=cls)
->>>>>>> 85adb773
         # efficiency charge
         optimization_setup.parameters.add_parameter(name="efficiency_charge", index_names=["set_storage_technologies", "set_nodes", "set_time_steps_yearly"], doc='efficiency during charging for storage technologies', calling_class=cls)
         # efficiency discharge
@@ -156,7 +148,7 @@
         # flow of carrier on node out of storage
         variables.add_variable(model, name="flow_storage_discharge", index_sets=(index_values, index_names),
             bounds=bounds, doc='carrier flow out of storage technology on node i and time t', unit_category={"energy_quantity": 1, "time": -1})
-        # storage level
+        # loss of carrier on node
         variables.add_variable(model, name="storage_level", index_sets=cls.create_custom_set(["set_storage_technologies", "set_nodes", "set_time_steps_storage"], optimization_setup), bounds=(0, np.inf),
             doc='storage level of storage technology ón node in each storage time step', unit_category={"energy_quantity": 1})
 
@@ -168,12 +160,7 @@
         model = optimization_setup.model
         constraints = optimization_setup.constraints
         rules = StorageTechnologyRules(optimization_setup)
-        # limit capacity power energy ratio level
-        constraints.add_constraint_block(model, name="constraint_capacity_energy_to_power_ratio",
-                                         constraint=rules.constraint_capacity_energy_to_power_ratio_block(),
-                                         doc='limit capacity power to energy ratio')
-
-        # limit storage level
+        # Limit storage level
         constraints.add_constraint_block(model, name="constraint_storage_level_max",
                                          constraint=rules.constraint_storage_level_max_block(),
                                          doc='limit maximum storage level to capacity')
@@ -181,16 +168,12 @@
         constraints.add_constraint_block(model, name="constraint_couple_storage_level",
                                          constraint=rules.constraint_couple_storage_level_block(),
                                          doc='couple subsequent storage levels (time coupling constraints)')
-        # limit energy to power ratios of capacity additions
-        constraints.add_constraint_block(model, name="constraint_capacity_energy_to_power_ratio",
-                                         constraint=rules.constraint_capacity_energy_to_power_ratio_block(),
-                                         doc='limit energy to power ration of capacity additions')
-        # Linear capex
+        # Linear Capex
         constraints.add_constraint_block(model, name="constraint_storage_technology_capex",
                                          constraint=rules.constraint_storage_technology_capex_block(),
                                          doc='Capital expenditures for installing storage technology')
 
-    # defines disjuncts if technology on/off
+        # defines disjuncts if technology on/off
 
     @classmethod
     def disjunct_on_technology_rule(cls, optimization_setup, tech, capacity_type, node, time, binary_var):
@@ -208,23 +191,20 @@
         model = optimization_setup.model
         energy_system = optimization_setup.energy_system
         # get invest time step
-        time_step_year = energy_system.time_steps.convert_time_step_operation2year(time)
-        # get min load limit
-        min_load = params.min_load.loc[tech, capacity_type, node, time] * model.variables["capacity"].loc[tech, capacity_type, node, time_step_year]
-        # formulate constraint
-        lhs = model.variables["flow_storage_charge"].loc[tech, node, time] - min_load
-        rhs = 0
-        constraint = lhs >= rhs
+        time_step_year = energy_system.time_steps.convert_time_step_operation2year(tech,time)
         # disjunct constraints min load charge
         constraints.add_constraint_block(model, name=f"disjunct_storage_technology_min_load_charge_{tech}_{capacity_type}_{node}_{time}",
-                                         constraint= constraint, disjunction_var=binary_var)
-        # formulate constraint
-        lhs =  model.variables["flow_storage_discharge"].loc[tech, node, time] - min_load
-        rhs = 0
-        constraint = lhs >= rhs
+                                         constraint=(model.variables["flow_storage_charge"][tech, node, time].to_expr()
+                                                     - params.min_load.loc[tech, capacity_type, node, time].item() * model.variables["capacity"][tech, capacity_type, node, time_step_year]
+                                                     >= 0),
+                                         disjunction_var=binary_var)
+
         # disjunct constraints min load discharge
         constraints.add_constraint_block(model, name=f"disjunct_storage_technology_min_load_discharge_{tech}_{capacity_type}_{node}_{time}",
-                                         constraint=constraint, disjunction_var=binary_var)
+                                         constraint=(model.variables["flow_storage_discharge"][tech, node, time].to_expr()
+                                                     - params.min_load.loc[tech, capacity_type, node, time].item() * model.variables["capacity"][tech, capacity_type, node, time_step_year]
+                                                     >= 0),
+                                         disjunction_var=binary_var)
 
     @classmethod
     def disjunct_off_technology_rule(cls, optimization_setup, tech, capacity_type, node, time, binary_var):
@@ -243,13 +223,13 @@
         # for equality constraints we need to add upper and lower bounds
         # off charging
         constraints.add_constraint_block(model, name=f"disjunct_storage_technology_off_charge_{tech}_{capacity_type}_{node}_{time}",
-                                         constraint=(model.variables["flow_storage_charge"].loc[tech, node, time]
+                                         constraint=(model.variables["flow_storage_charge"][tech, node, time].to_expr()
                                                      == 0),
                                          disjunction_var=binary_var)
 
         # off discharging
         constraints.add_constraint_block(model, name=f"disjunct_storage_technology_off_discharge_{tech}_{capacity_type}_{node}_{time}",
-                                         constraint=(model.variables["flow_storage_discharge"].loc[tech, node, time]
+                                         constraint=(model.variables["flow_storage_discharge"][tech, node, time].to_expr()
                                                      == 0),
                                          disjunction_var=binary_var)
 
@@ -273,31 +253,6 @@
 
     # Block-based constraints
     # -----------------------
-    def constraint_capacity_energy_to_power_ratio_block(self):
-        """limit capacity power to energy ratio"""
-
-        ### index sets
-        # not necessary
-
-        ### masks
-        e2p = self.parameters.energy_to_power_ratio.rename({"set_storage_technologies": "set_technologies"})
-        techs = self.sets["set_storage_technologies"]
-        mask = e2p != np.inf
-
-        ### index loop
-        # not necessary
-
-        ### formulate constraint
-        lhs = (self.variables["capacity_addition"].loc[techs, "energy", :, :] * e2p \
-               - self.variables["capacity_addition"].loc[techs, "power", :, :])#.where(mask)
-        rhs = 0
-        constraints = lhs == rhs
-
-        return self.constraints.return_contraints(constraints,
-                                                    model=self.model,
-                                                    mask = mask,
-                                                    index_values=self.sets["set_storage_technologies"],
-                                                    index_names=["set_storage_technologies"])
 
     def constraint_storage_level_max_block(self):
         """limit maximum storage level to capacity
@@ -339,33 +294,6 @@
                                                   model=self.model,
                                                   index_values=index.get_unique(levels=["set_storage_technologies"]),
                                                   index_names=["set_storage_technologies"])
-
-    def constraint_capacity_energy_to_power_ratio_block(self):
-        """limit capacity power to energy ratio"""
-
-        ### index sets
-        # not necessary
-
-        ### masks
-        techs = self.sets["set_storage_technologies"]
-        if len(techs) == 0:
-            return self.constraints.return_contraints([])
-        e2p = self.parameters.energy_to_power_ratio.rename({"set_storage_technologies": "set_technologies"})
-        mask = e2p != np.inf
-
-        ### index loop
-        # not necessary
-
-        ### formulate constraint
-        lhs = (self.variables["capacity_addition"].loc[techs, "energy", :, :] * e2p
-               - self.variables["capacity_addition"].loc[techs, "power", :, :]).where(mask)
-        rhs = 0
-        constraints = lhs == rhs
-
-        return self.constraints.return_contraints(constraints,
-                                                    model=self.model,
-                                                    index_values=self.sets["set_storage_technologies"],
-                                                    index_names=["set_storage_technologies"])
 
     def constraint_couple_storage_level_block(self):
         """couple subsequent storage levels (time coupling constraints)
