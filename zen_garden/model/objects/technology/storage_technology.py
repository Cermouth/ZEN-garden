"""
:Title:          ZEN-GARDEN
:Created:        October-2021
:Authors:        Alissa Ganter (aganter@ethz.ch),
                 Jacob Mannhardt (jmannhardt@ethz.ch)
:Organization:   Laboratory of Reliability and Risk Engineering, ETH Zurich

Class defining the parameters, variables and constraints that hold for all storage technologies.
The class takes the abstract optimization model as an input, and returns the parameters, variables and
constraints that hold for the storage technologies.
"""
import cProfile
import logging

import numpy as np
import xarray as xr

from zen_garden.utils import linexpr_from_tuple_np
from .technology import Technology
from ..component import ZenIndex, IndexSet
from ..element import Element, GenericRule


class StorageTechnology(Technology):
    """
    Class defining storage technologies
    """
    # set label
    label = "set_storage_technologies"
    location_type = "set_nodes"

    def __init__(self, tech, optimization_setup):
        """
        init storage technology object

        :param tech: name of added technology
        :param optimization_setup: The OptimizationSetup the element is part of
        """
        super().__init__(tech, optimization_setup)
        # store carriers of storage technology
        self.store_carriers()

    def store_carriers(self):
        """ retrieves and stores information on reference, input and output carriers """

        # get reference carrier from class <Technology>
        super().store_carriers()

    def store_input_data(self):
        """ retrieves and stores input data for element as attributes. Each Child class overwrites method to store different attributes """
        # get attributes from class <Technology>
        super().store_input_data()
        # set attributes for parameters of child class <StorageTechnology>
        self.efficiency_charge = self.data_input.extract_input_data("efficiency_charge", index_sets=["set_nodes", "set_time_steps_yearly"], time_steps="set_time_steps_yearly", unit_category={})
        self.efficiency_discharge = self.data_input.extract_input_data("efficiency_discharge", index_sets=["set_nodes", "set_time_steps_yearly"], time_steps="set_time_steps_yearly", unit_category={})
        self.self_discharge = self.data_input.extract_input_data("self_discharge", index_sets=["set_nodes"], unit_category={})
        # extract existing energy capacity
<<<<<<< HEAD
        self.capacity_addition_min_energy = self.data_input.extract_input_data("capacity_addition_min_energy", index_sets=[])
        self.capacity_addition_max_energy = self.data_input.extract_input_data("capacity_addition_max_energy", index_sets=[])
        self.capacity_limit_energy = self.data_input.extract_input_data("capacity_limit_energy", index_sets=["set_nodes", "set_time_steps_yearly"], time_steps="set_time_steps_yearly")
        self.capacity_existing_energy = self.data_input.extract_input_data("capacity_existing_energy", index_sets=["set_nodes", "set_technologies_existing"])
        self.capacity_investment_existing_energy = self.data_input.extract_input_data("capacity_investment_existing_energy", index_sets=["set_nodes", "set_time_steps_yearly"], time_steps="set_time_steps_yearly")
        self.capex_specific = self.data_input.extract_input_data("capex_specific", index_sets=["set_nodes", "set_time_steps_yearly"], time_steps="set_time_steps_yearly")
        self.capex_specific_energy = self.data_input.extract_input_data("capex_specific_energy", index_sets=["set_nodes", "set_time_steps_yearly"], time_steps="set_time_steps_yearly")
        self.opex_specific_fixed_energy = self.data_input.extract_input_data("opex_specific_fixed_energy", index_sets=["set_nodes", "set_time_steps_yearly"],
                                                                            time_steps="set_time_steps_yearly")
=======
        self.capacity_addition_min_energy = self.data_input.extract_input_data("capacity_addition_min_energy", index_sets=[], unit_category={"energy_quantity": 1})
        self.capacity_addition_max_energy = self.data_input.extract_input_data("capacity_addition_max_energy", index_sets=[], unit_category={"energy_quantity": 1})
        self.capacity_limit_energy = self.data_input.extract_input_data("capacity_limit_energy", index_sets=["set_nodes"], unit_category={"energy_quantity": 1})
        self.capacity_existing_energy = self.data_input.extract_input_data("capacity_existing_energy", index_sets=["set_nodes", "set_technologies_existing"], unit_category={"energy_quantity": 1})
        self.capacity_investment_existing_energy = self.data_input.extract_input_data("capacity_investment_existing_energy", index_sets=["set_nodes", "set_time_steps_yearly"], time_steps="set_time_steps_yearly", unit_category={"energy_quantity": 1})
        self.capex_specific = self.data_input.extract_input_data("capex_specific", index_sets=["set_nodes", "set_time_steps_yearly"], time_steps="set_time_steps_yearly", unit_category={"money": 1, "energy_quantity": -1, "time": -1})
        self.capex_specific_energy = self.data_input.extract_input_data("capex_specific_energy", index_sets=["set_nodes", "set_time_steps_yearly"], time_steps="set_time_steps_yearly", unit_category={"money": 1, "energy_quantity": -1})
        self.opex_specific_fixed = self.data_input.extract_input_data("opex_specific_fixed", index_sets=["set_nodes", "set_time_steps_yearly"], time_steps="set_time_steps_yearly", unit_category={"money": 1, "energy_quantity": -1, "time": 1})
        self.opex_specific_fixed_energy = self.data_input.extract_input_data("opex_specific_fixed_energy", index_sets=["set_nodes", "set_time_steps_yearly"], time_steps="set_time_steps_yearly", unit_category={"money": 1, "energy_quantity": -1})
>>>>>>> 82e37ce5
        self.convert_to_fraction_of_capex()
        # calculate capex of existing capacity
        self.capex_capacity_existing = self.calculate_capex_of_capacities_existing()
        self.capex_capacity_existing_energy = self.calculate_capex_of_capacities_existing(storage_energy=True)
        # add min load max load time series for energy
        self.raw_time_series["min_load_energy"] = self.data_input.extract_input_data("min_load_energy", index_sets=["set_nodes", "set_time_steps"], time_steps="set_base_time_steps_yearly", unit_category={})
        self.raw_time_series["max_load_energy"] = self.data_input.extract_input_data("max_load_energy", index_sets=["set_nodes", "set_time_steps"], time_steps="set_base_time_steps_yearly", unit_category={})

    def convert_to_fraction_of_capex(self):
        """ this method converts the total capex to fraction of capex, depending on how many hours per year are calculated """
        fraction_year = self.calculate_fraction_of_year()
        self.opex_specific_fixed = self.opex_specific_fixed * fraction_year
        self.opex_specific_fixed_energy = self.opex_specific_fixed_energy * fraction_year
        self.capex_specific = self.capex_specific * fraction_year
        self.capex_specific_energy = self.capex_specific_energy * fraction_year

    def calculate_capex_of_single_capacity(self, capacity, index, storage_energy=False):
        """ this method calculates the annualized capex of a single existing capacity.

        :param capacity: capacity of storage technology
        :param index: index of capacity
        :param storage_energy: boolean if energy capacity or power capacity
        :return: capex of single capacity
        """
        if storage_energy:
            absolute_capex = self.capex_specific_energy[index[0]].iloc[0] * capacity
        else:
            absolute_capex = self.capex_specific[index[0]].iloc[0] * capacity
        return absolute_capex

    ### --- classmethods to construct sets, parameters, variables, and constraints, that correspond to StorageTechnology --- ###
    @classmethod
    def construct_sets(cls, optimization_setup):
        """ constructs the pe.Sets of the class <StorageTechnology>

        :param optimization_setup: The OptimizationSetup the element is part of """
        pass

    @classmethod
    def construct_params(cls, optimization_setup):
        """ constructs the pe.Params of the class <StorageTechnology>

        :param optimization_setup: The OptimizationSetup the element is part of """
        # efficiency charge
        optimization_setup.parameters.add_parameter(name="efficiency_charge",
            data=optimization_setup.initialize_component(cls, "efficiency_charge", index_names=["set_storage_technologies", "set_nodes", "set_time_steps_yearly"]),
            doc='efficiency during charging for storage technologies')
        # efficiency discharge
        optimization_setup.parameters.add_parameter(name="efficiency_discharge",
            data=optimization_setup.initialize_component(cls, "efficiency_discharge", index_names=["set_storage_technologies", "set_nodes", "set_time_steps_yearly"]),
            doc='efficiency during discharging for storage technologies')
        # self discharge
        optimization_setup.parameters.add_parameter(name="self_discharge",
            data=optimization_setup.initialize_component(cls, "self_discharge", index_names=["set_storage_technologies", "set_nodes"]),
            doc='self discharge of storage technologies')
        # capex specific
        optimization_setup.parameters.add_parameter(name="capex_specific_storage",
            data=optimization_setup.initialize_component(cls, "capex_specific", index_names=["set_storage_technologies", "set_capacity_types", "set_nodes", "set_time_steps_yearly"], capacity_types=True),
            doc='specific capex of storage technologies')

    @classmethod
    def construct_vars(cls, optimization_setup):
        """ constructs the pe.Vars of the class <StorageTechnology>

        :param optimization_setup: The OptimizationSetup the element is part of """
        model = optimization_setup.model
        variables = optimization_setup.variables
        sets = optimization_setup.sets

        def flow_storage_bounds(index_values, index_list):
            """ return bounds of carrier_flow for bigM expression
            :param index_values: list of tuples with the index values
            :param index_list: The names of the indices
            :return bounds: bounds of carrier_flow"""

            # get the arrays
            tech_arr, node_arr, time_arr = sets.tuple_to_arr(index_values, index_list)
            # convert operationTimeStep to time_step_year: operationTimeStep -> base_time_step -> time_step_year
            time_step_year = xr.DataArray([optimization_setup.energy_system.time_steps.convert_time_step_operation2year(time) for time in time_arr.data])
            lower = model.variables["capacity"].lower.loc[tech_arr, "power", node_arr, time_step_year].data
            upper = model.variables["capacity"].upper.loc[tech_arr, "power", node_arr, time_step_year].data
            return np.stack([lower, upper], axis=-1)

        # flow of carrier on node into storage
        index_values, index_names = cls.create_custom_set(["set_storage_technologies", "set_nodes", "set_time_steps_operation"], optimization_setup)
        bounds = flow_storage_bounds(index_values, index_names)
        variables.add_variable(model, name="flow_storage_charge", index_sets=(index_values, index_names),
            bounds=bounds, doc='carrier flow into storage technology on node i and time t')
        # flow of carrier on node out of storage
        variables.add_variable(model, name="flow_storage_discharge", index_sets=(index_values, index_names),
            bounds=bounds, doc='carrier flow out of storage technology on node i and time t')
        # loss of carrier on node
        variables.add_variable(model, name="storage_level", index_sets=cls.create_custom_set(["set_storage_technologies", "set_nodes", "set_time_steps_storage"], optimization_setup), bounds=(0, np.inf),
            doc='storage level of storage technology ón node in each storage time step')

    @classmethod
    def construct_constraints(cls, optimization_setup):
        """ constructs the pe.Constraints of the class <StorageTechnology>

        :param optimization_setup: The OptimizationSetup the element is part of """
        model = optimization_setup.model
        constraints = optimization_setup.constraints
        rules = StorageTechnologyRules(optimization_setup)
        # Limit storage level
        constraints.add_constraint_block(model, name="constraint_storage_level_max",
                                         constraint=rules.constraint_storage_level_max_block(),
                                         doc='limit maximum storage level to capacity')
        # couple storage levels
        constraints.add_constraint_block(model, name="constraint_couple_storage_level",
                                         constraint=rules.constraint_couple_storage_level_block(),
                                         doc='couple subsequent storage levels (time coupling constraints)')
        # Linear Capex
        constraints.add_constraint_block(model, name="constraint_storage_technology_capex",
                                         constraint=rules.constraint_storage_technology_capex_block(),
                                         doc='Capital expenditures for installing storage technology')

        # defines disjuncts if technology on/off

    @classmethod
    def disjunct_on_technology_rule(cls, optimization_setup, tech, capacity_type, node, time, binary_var):
        """definition of disjunct constraints if technology is on

        :param optimization_setup: optimization setup
        :param tech: technology
        :param capacity_type: type of capacity (power, energy)
        :param node: node
        :param time: yearly time step
        :param binary_var: binary disjunction variable
        """
        params = optimization_setup.parameters
        constraints = optimization_setup.constraints
        model = optimization_setup.model
        energy_system = optimization_setup.energy_system
        # get invest time step
        time_step_year = energy_system.time_steps.convert_time_step_operation2year(tech,time)
        # disjunct constraints min load charge
        constraints.add_constraint_block(model, name=f"disjunct_storage_technology_min_load_charge_{tech}_{capacity_type}_{node}_{time}",
                                         constraint=(model.variables["flow_storage_charge"][tech, node, time].to_expr()
                                                     - params.min_load.loc[tech, capacity_type, node, time].item() * model.variables["capacity"][tech, capacity_type, node, time_step_year]
                                                     >= 0),
                                         disjunction_var=binary_var)

        # disjunct constraints min load discharge
        constraints.add_constraint_block(model, name=f"disjunct_storage_technology_min_load_discharge_{tech}_{capacity_type}_{node}_{time}",
                                         constraint=(model.variables["flow_storage_discharge"][tech, node, time].to_expr()
                                                     - params.min_load.loc[tech, capacity_type, node, time].item() * model.variables["capacity"][tech, capacity_type, node, time_step_year]
                                                     >= 0),
                                         disjunction_var=binary_var)

    @classmethod
    def disjunct_off_technology_rule(cls, optimization_setup, tech, capacity_type, node, time, binary_var):
        """definition of disjunct constraints if technology is off

        :param optimization_setup: optimization setup
        :param tech: technology
        :param capacity_type: type of capacity (power, energy)
        :param node: node
        :param time: yearly time step
        :param binary_var: binary disjunction variable
        """
        model = optimization_setup.model
        constraints = optimization_setup.constraints

        # for equality constraints we need to add upper and lower bounds
        # off charging
        constraints.add_constraint_block(model, name=f"disjunct_storage_technology_off_charge_{tech}_{capacity_type}_{node}_{time}",
                                         constraint=(model.variables["flow_storage_charge"][tech, node, time].to_expr()
                                                     == 0),
                                         disjunction_var=binary_var)

        # off discharging
        constraints.add_constraint_block(model, name=f"disjunct_storage_technology_off_discharge_{tech}_{capacity_type}_{node}_{time}",
                                         constraint=(model.variables["flow_storage_discharge"][tech, node, time].to_expr()
                                                     == 0),
                                         disjunction_var=binary_var)


class StorageTechnologyRules(GenericRule):
    """
    Rules for the StorageTechnology class
    """

    def __init__(self, optimization_setup):
        """
        Inits the rules for a given EnergySystem

        :param optimization_setup: The OptimizationSetup the element is part of
        """

        super().__init__(optimization_setup)

    # Rule-based constraints
    # ----------------------

    # Block-based constraints
    # -----------------------

    def constraint_storage_level_max_block(self):
        """limit maximum storage level to capacity

        .. math::
            L_{k,n,t^\mathrm{k}} \le S^\mathrm{e}_{k,n,y}

        :return: linopy constraints
        """

        ### index sets
        index_values, index_names = Element.create_custom_set(["set_storage_technologies", "set_nodes", "set_time_steps_storage"], self.optimization_setup)
        index = ZenIndex(index_values, index_names)

        ### masks
        # not necessary

        ### index loop
        # we loop over the technologies for the time step conversion
        # we vectorize over the nodes and storage time steps
        constraints = []
        for tech in index.get_unique(["set_storage_technologies"]):

            ### auxiliary calculations
            coords = [self.variables.coords["set_nodes"], self.variables.coords["set_time_steps_storage"]]
            nodes, times = index.get_values(locs=[tech], levels=[1, 2], dtype=list, unique=True)
            element_time_step = [self.energy_system.time_steps.convert_time_step_energy2power(t) for t in times]
            time_step_year = [self.energy_system.time_steps.convert_time_step_operation2year(t) for t in element_time_step]

            ### formulate constraint
            lhs = linexpr_from_tuple_np([(1.0, self.variables["storage_level"].loc[tech, nodes, times]),
                                         (-1.0, self.variables["capacity"].loc[tech, "energy", nodes, time_step_year])],
                                        coords, self.model)
            rhs = 0
            constraints.append(lhs <= rhs)

        ### return
        return self.constraints.return_contraints(constraints,
                                                  model=self.model,
                                                  index_values=index.get_unique(levels=["set_storage_technologies"]),
                                                  index_names=["set_storage_technologies"])

    def constraint_couple_storage_level_block(self):
        """couple subsequent storage levels (time coupling constraints)

        .. math::
            L(t) = L_0\\kappa^t + \\Delta H\\frac{1-\\kappa^t}{1-\\kappa} = \\frac{\\Delta H}{1-\\kappa}+(L_0-\\frac{\\Delta H}{1-\\kappa})\\kappa^t

        :return: linopy constraints
        """

        ### index sets
        index_values, index_names = Element.create_custom_set(["set_storage_technologies", "set_nodes", "set_time_steps_storage"], self.optimization_setup)
        index = ZenIndex(index_values, index_names)

        ### masks
        # not necessary

        ### index loop
        # we loop over the technologies for the time step conversion
        # we vectorize over the nodes and storage time steps
        constraints = []
        for tech in index.get_unique(["set_storage_technologies"]):

            ### auxiliary calculations
            nodes, times = index.get_values(locs=[tech], levels=[1, 2], dtype=list, unique=True)
            element_time_step = [self.energy_system.time_steps.convert_time_step_energy2power(t) for t in times]
            # get invest time step
            time_step_year = [self.energy_system.time_steps.convert_time_step_operation2year(t) for t in
                              element_time_step]
            # get corresponding start time step at beginning of the year, if time is last time step in year
            time_step_end = [self.energy_system.time_steps.get_time_steps_storage_startend(t) for t in times]

            # filter end time step and all others
            previous_level_time_step = []
            for t, te in zip(times, time_step_end):
                if te is not None:
                    if self.system["storage_periodicity"]:
                        previous_level_time_step.append(te)
                    else:
                        previous_level_time_step.append(None)
                else:
                    previous_level_time_step.append(self.energy_system.time_steps.get_previous_storage_time_step(t))
            times = [t for t, tp in zip(times, previous_level_time_step) if tp is not None]
            element_time_step = [t for t, tp in zip(element_time_step, previous_level_time_step) if tp is not None]
            time_step_year = [t for t, tp in zip(time_step_year, previous_level_time_step) if tp is not None]
            previous_level_time_step = [t for t in previous_level_time_step if t is not None]

            # self discharge, reformulate as partial geometric series
            after_self_discharge = xr.where(self.parameters.self_discharge.loc[tech, nodes] != 0,
                                            (1 - (1 - self.parameters.self_discharge.loc[tech, nodes]) **
                                             self.parameters.time_steps_storage_duration.loc[times]) / (
                                                        1 - (1 - self.parameters.self_discharge.loc[tech, nodes])),
                                            self.parameters.time_steps_storage_duration.loc[times])

            coords = [self.variables.coords["set_nodes"],
                      xr.DataArray(previous_level_time_step, dims=[f"{tech}_{nodes}_set_time_steps_storage_end"])]

            ### formulate constraint
            lhs = linexpr_from_tuple_np([(1.0, self.variables["storage_level"].loc[tech, nodes, times]),
                                         (-(1.0 - self.parameters.self_discharge.loc[tech, nodes]) ** self.parameters.time_steps_storage_duration.loc[times], self.variables["storage_level"].loc[tech, nodes, previous_level_time_step]),
                                         (-after_self_discharge.data*self.parameters.efficiency_charge.loc[tech, nodes, time_step_year], self.variables["flow_storage_charge"].loc[tech, nodes, element_time_step]),
                                         (after_self_discharge.data/self.parameters.efficiency_discharge.loc[tech, nodes, time_step_year], self.variables["flow_storage_discharge"].loc[tech, nodes, element_time_step])],
                                        coords, self.model)
            rhs = 0
            constraints.append(lhs == rhs)

        ### return
        return self.constraints.return_contraints(constraints,
                                                  model=self.model,
                                                  index_values=index.get_unique(["set_storage_technologies"]),
                                                  index_names=["set_storage_technologies"])

    def constraint_storage_technology_capex_block(self):
        """ definition of the capital expenditures for the storage technology

        .. math::
            CAPEX_{y,n,i}^\mathrm{cost} = \\Delta S_{h,p,y} \\alpha_{k,n,y}

        :return: linopy constraints
        """

        ### index sets
        index_values, index_names = Element.create_custom_set(["set_storage_technologies", "set_capacity_types", "set_nodes", "set_time_steps_yearly"], self.optimization_setup)
        # check if we need to continue
        if len(index_values) == 0:
            return []

        ### masks
        # not necessary

        ### index loop
        # not necessary

        ### auxiliary calculations
        # get all the arrays and coords
        techs, capacity_types, nodes, times = IndexSet.tuple_to_arr(index_values, index_names, unique=True)
        coords = [self.variables.coords["set_storage_technologies"], self.variables.coords["set_capacity_types"], self.variables.coords["set_nodes"], self.variables.coords["set_time_steps_yearly"]]

        ### formulate constraint
        lhs = linexpr_from_tuple_np([(1.0, self.variables["cost_capex"].loc[techs, capacity_types, nodes, times]),
                                     (-self.parameters.capex_specific_storage.loc[techs, capacity_types, nodes, times], self.variables["capacity_addition"].loc[techs, capacity_types, nodes, times])],
                                     coords, self.model)
        rhs = 0
        constraints = lhs == rhs

        ### return
        return self.constraints.return_contraints(constraints)<|MERGE_RESOLUTION|>--- conflicted
+++ resolved
@@ -55,27 +55,15 @@
         self.efficiency_discharge = self.data_input.extract_input_data("efficiency_discharge", index_sets=["set_nodes", "set_time_steps_yearly"], time_steps="set_time_steps_yearly", unit_category={})
         self.self_discharge = self.data_input.extract_input_data("self_discharge", index_sets=["set_nodes"], unit_category={})
         # extract existing energy capacity
-<<<<<<< HEAD
-        self.capacity_addition_min_energy = self.data_input.extract_input_data("capacity_addition_min_energy", index_sets=[])
-        self.capacity_addition_max_energy = self.data_input.extract_input_data("capacity_addition_max_energy", index_sets=[])
-        self.capacity_limit_energy = self.data_input.extract_input_data("capacity_limit_energy", index_sets=["set_nodes", "set_time_steps_yearly"], time_steps="set_time_steps_yearly")
-        self.capacity_existing_energy = self.data_input.extract_input_data("capacity_existing_energy", index_sets=["set_nodes", "set_technologies_existing"])
-        self.capacity_investment_existing_energy = self.data_input.extract_input_data("capacity_investment_existing_energy", index_sets=["set_nodes", "set_time_steps_yearly"], time_steps="set_time_steps_yearly")
-        self.capex_specific = self.data_input.extract_input_data("capex_specific", index_sets=["set_nodes", "set_time_steps_yearly"], time_steps="set_time_steps_yearly")
-        self.capex_specific_energy = self.data_input.extract_input_data("capex_specific_energy", index_sets=["set_nodes", "set_time_steps_yearly"], time_steps="set_time_steps_yearly")
-        self.opex_specific_fixed_energy = self.data_input.extract_input_data("opex_specific_fixed_energy", index_sets=["set_nodes", "set_time_steps_yearly"],
-                                                                            time_steps="set_time_steps_yearly")
-=======
         self.capacity_addition_min_energy = self.data_input.extract_input_data("capacity_addition_min_energy", index_sets=[], unit_category={"energy_quantity": 1})
         self.capacity_addition_max_energy = self.data_input.extract_input_data("capacity_addition_max_energy", index_sets=[], unit_category={"energy_quantity": 1})
-        self.capacity_limit_energy = self.data_input.extract_input_data("capacity_limit_energy", index_sets=["set_nodes"], unit_category={"energy_quantity": 1})
+        self.capacity_limit_energy = self.data_input.extract_input_data("capacity_limit_energy", index_sets=["set_nodes", "set_time_steps_yearly"], time_steps="set_time_steps_yearly", unit_category={"energy_quantity": 1})
         self.capacity_existing_energy = self.data_input.extract_input_data("capacity_existing_energy", index_sets=["set_nodes", "set_technologies_existing"], unit_category={"energy_quantity": 1})
         self.capacity_investment_existing_energy = self.data_input.extract_input_data("capacity_investment_existing_energy", index_sets=["set_nodes", "set_time_steps_yearly"], time_steps="set_time_steps_yearly", unit_category={"energy_quantity": 1})
         self.capex_specific = self.data_input.extract_input_data("capex_specific", index_sets=["set_nodes", "set_time_steps_yearly"], time_steps="set_time_steps_yearly", unit_category={"money": 1, "energy_quantity": -1, "time": -1})
         self.capex_specific_energy = self.data_input.extract_input_data("capex_specific_energy", index_sets=["set_nodes", "set_time_steps_yearly"], time_steps="set_time_steps_yearly", unit_category={"money": 1, "energy_quantity": -1})
         self.opex_specific_fixed = self.data_input.extract_input_data("opex_specific_fixed", index_sets=["set_nodes", "set_time_steps_yearly"], time_steps="set_time_steps_yearly", unit_category={"money": 1, "energy_quantity": -1, "time": 1})
         self.opex_specific_fixed_energy = self.data_input.extract_input_data("opex_specific_fixed_energy", index_sets=["set_nodes", "set_time_steps_yearly"], time_steps="set_time_steps_yearly", unit_category={"money": 1, "energy_quantity": -1})
->>>>>>> 82e37ce5
         self.convert_to_fraction_of_capex()
         # calculate capex of existing capacity
         self.capex_capacity_existing = self.calculate_capex_of_capacities_existing()
