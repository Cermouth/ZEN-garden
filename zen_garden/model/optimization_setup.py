"""
:Title:        ZEN-GARDEN
:Created:      October-2021
:Authors:      Jacob Mannhardt (jmannhardt@ethz.ch),
            Alissa Ganter (aganter@ethz.ch)
:Organization: Laboratory of Reliability and Risk Engineering, ETH Zurich

Class defining the Concrete optimization model.
The class takes as inputs the properties of the optimization problem. The properties are saved in the
dictionaries analysis and system which are passed to the class. After initializing the Concrete model, the
class adds carriers and technologies to the Concrete model and returns the Concrete optimization model.
The class also includes a method to solve the optimization problem.
"""
import cProfile
import logging
import os
from collections import defaultdict

import linopy as lp
import numpy as np
import pandas as pd

from .objects.component import Parameter, Variable, Constraint, IndexSet
from .objects.element import Element
from .objects.energy_system import EnergySystem
from .objects.technology.technology import Technology
from ..preprocess.functions.time_series_aggregation import TimeSeriesAggregation
from ..preprocess.prepare import Prepare

from ..utils import ScenarioDict


class OptimizationSetup(object):
    """setup optimization setup """
    # dict of element classes, this dict is filled in the __init__ of the package
    dict_element_classes = {}

<<<<<<< HEAD
    def __init__(self, analysis: dict, prepare: Prepare, scenario_dict: dict, energy_system_name="energy_system"):
        """setup Pyomo Concrete Model
        :param analysis: dictionary defining the analysis framework
        :param prepare: A Prepare instance for the Optimization setup"""
=======
    def __init__(self, analysis: dict, prepare: Prepare):
        """
        instantiates an optimization setup object
>>>>>>> 5292d89d

        :param analysis: dictionary defining the analysis framework
        :param prepare: object of the Prepare class
        """
        self.prepare = prepare
        self.analysis = analysis
        self.system = prepare.system
        self.paths = prepare.paths
        self.solver = prepare.solver

        # dict to update elements according to scenario
        self.scenario_dict = ScenarioDict(scenario_dict)

        # empty dict of elements (will be filled with class_name: instance_list)
        self.dict_elements = defaultdict(list)
        # pe.ConcreteModel
        self.model = None
        # the components
        self.variables = None
        self.parameters = None
        self.constraints = None
        self.sets = None

        # sorted list of class names
        element_classes = self.dict_element_classes.keys()
        carrier_classes = [element_name for element_name in element_classes if "Carrier" in element_name]
        technology_classes = [element_name for element_name in element_classes if "Technology" in element_name]
        self.element_list = technology_classes + carrier_classes

        # step of optimization horizon
        self.step_horizon = 0

        # Init the energy system
        self.energy_system = EnergySystem(optimization_setup=self)

        # The time series aggregation
        self.time_series_aggregation = None

        # set base scenario
        self.set_base_configuration()

        # add Elements to optimization
        self.add_elements()

    def add_elements(self):
        """This method sets up the parameters, variables and constraints of the carriers of the optimization problem.

        :param analysis: dictionary defining the analysis framework
        :param system: dictionary defining the system"""
        logging.info("\n--- Add elements to model--- \n")

        for element_name in self.element_list:
            element_class = self.dict_element_classes[element_name]
            element_name = element_class.label
            element_set = self.system[element_name]

            # before adding the carriers, get set_carriers and check if carrier data exists
            if element_name == "set_carriers":
                element_set = self.energy_system.set_carriers
                self.system["set_carriers"] = element_set
                self.prepare.check_existing_carrier_data(self.system)

            # check if element_set has a subset and remove subset from element_set
            if element_name in self.analysis["subsets"].keys():
                element_subset = []
                for subset in self.analysis["subsets"][element_name]:
                    element_subset += [item for item in self.system[subset]]
                element_set = list(set(element_set) - set(element_subset))

            element_set.sort()
            # add element class
            for item in element_set:
                self.add_element(element_class, item)
        if self.solver["recommend_base_units"]:
            self.energy_system.unit_handling.recommend_base_units(immutable_unit=self.solver["immutable_unit"],
                                                                  unit_exps=self.solver["range_unit_exponents"])
        # conduct time series aggregation
        self.time_series_aggregation = TimeSeriesAggregation(energy_system=self.energy_system)

    def add_element(self, element_class, name):
        """
        Adds an element to the element_dict with the class labels as key

        :param element_class: Class of the element
        :param name: Name of the element
        """
        # get the instance
        instance = element_class(name, self)
        # add to class specific list
        self.dict_elements[element_class.__name__].append(instance)
        # Add the instance to all parents as well
        for cls in element_class.__mro__:
            if not cls == element_class:
                self.dict_elements[cls.__name__].append(instance)

    def get_all_elements(self, cls):
        """ get all elements of the class in the enrgysystem.

        :param cls: class of the elements to return
        :return list of elements in this class """
        return self.dict_elements[cls.__name__]

    def get_all_names_of_elements(self, cls):
        """ get all names of elements in class.

        :param cls: class of the elements to return
        :return names_of_elements: list of names of elements in this class """
        _elements_in_class = self.get_all_elements(cls=cls)
        names_of_elements = []
        for _element in _elements_in_class:
            names_of_elements.append(_element.name)
        return names_of_elements

    def get_element(self, cls, name: str):
        """ get single element in class by name.

        :param name: name of element
        :param cls: class of the elements to return
        :return element: return element whose name is matched """
        for element in self.get_all_elements(cls=cls):
            if element.name == name:
                return element
        return None

    def get_element_class(self, name: str):
        """ get element class by name. If not an element class, return None

        :param name: name of element class
        :return element_class: return element whose name is matched """
        element_classes = {self.dict_element_classes[class_name].label:self.dict_element_classes[class_name] for class_name in self.dict_element_classes}
        if name in element_classes.keys():
            return element_classes[name]
        else:
            return None

    def get_attribute_of_all_elements(self, cls, attribute_name: str, capacity_types=False,
                                      return_attribute_is_series=False):
        """ get attribute values of all elements in a class

        :param cls: class of the elements to return
        :param attribute_name: str name of attribute
        :param capacity_types: boolean if attributes extracted for all capacity types
        :param return_attribute_is_series: boolean if information on attribute type is returned
        :return dict_of_attributes: returns dict of attribute values
        :return attribute_is_series: return information on attribute type """

        _class_elements = self.get_all_elements(cls=cls)
        dict_of_attributes = {}
        attribute_is_series = False
        for _element in _class_elements:
            if not capacity_types:
                dict_of_attributes, attribute_is_series = self.append_attribute_of_element_to_dict(_element, attribute_name, dict_of_attributes)
            # if extracted for both capacity types
            else:
                for capacity_type in self.system["set_capacity_types"]:
                    # append energy only for storage technologies
                    if capacity_type == self.system["set_capacity_types"][0] or _element.name in self.system["set_storage_technologies"]:
                        dict_of_attributes, attribute_is_series = self.append_attribute_of_element_to_dict(_element, attribute_name, dict_of_attributes, capacity_type)
        if return_attribute_is_series:
            return dict_of_attributes, attribute_is_series
        else:
            return dict_of_attributes

    def append_attribute_of_element_to_dict(self, _element, attribute_name, dict_of_attributes, capacity_type=None):
        """ get attribute values of all elements in this class

        :param _element: element of class
        :param attribute_name: str name of attribute
        :param dict_of_attributes: dict of attribute values
        :param capacity_type: capacity type for which attribute extracted. If None, not listed in key
        :return dict_of_attributes: returns dict of attribute values """

        attribute_is_series = False
        # add Energy for energy capacity type
        if capacity_type == self.system["set_capacity_types"][1]:
            attribute_name += "_energy"
        assert hasattr(_element, attribute_name), f"Element {_element.name} does not have attribute {attribute_name}"
        _attribute = getattr(_element, attribute_name)
        assert not isinstance(_attribute, pd.DataFrame), f"Not yet implemented for pd.DataFrames. Wrong format for element {_element.name}"
        # add attribute to dict_of_attributes
        if _attribute is None:
            return dict_of_attributes, False
        elif isinstance(_attribute, dict):
            dict_of_attributes.update({(_element.name,) + (key,): val for key, val in _attribute.items()})
        elif isinstance(_attribute, pd.Series) and "pwa" not in attribute_name:
            if capacity_type:
                _combined_key = (_element.name, capacity_type)
            else:
                _combined_key = _element.name
            if len(_attribute) > 1:
                dict_of_attributes[_combined_key] = _attribute
                attribute_is_series = True
            else:
                dict_of_attributes[_combined_key] = _attribute.squeeze()
                attribute_is_series = False
        elif isinstance(_attribute, int):
            if capacity_type:
                dict_of_attributes[(_element.name, capacity_type)] = [_attribute]
            else:
                dict_of_attributes[_element.name] = [_attribute]
        else:
            if capacity_type:
                dict_of_attributes[(_element.name, capacity_type)] = _attribute
            else:
                dict_of_attributes[_element.name] = _attribute
        return dict_of_attributes, attribute_is_series

    def get_attribute_of_specific_element(self, cls, element_name: str, attribute_name: str):
        """ get attribute of specific element in class

        :param cls: class of the elements to return
        :param element_name: str name of element
        :param attribute_name: str name of attribute
        :return attribute_value: value of attribute"""
        # get element
        _element = self.get_element(cls, element_name)
        # assert that _element exists and has attribute
        assert _element, f"Element {element_name} not in class {cls.__name__}"
        assert hasattr(_element, attribute_name), f"Element {element_name} does not have attribute {attribute_name}"
        attribute_value = getattr(_element, attribute_name)
        return attribute_value

    def construct_optimization_problem(self):
        """ constructs the optimization problem """
        # create empty ConcreteModel
        if self.solver["solver_dir"] is not None and not os.path.exists(self.solver["solver_dir"]):
            os.makedirs(self.solver["solver_dir"])
        self.model = lp.Model(solver_dir=self.solver["solver_dir"])
        # we need to reset the components to not carry them over
        self.sets = IndexSet()
        self.variables = Variable(self.sets)
        self.parameters = Parameter(self.sets)
        self.constraints = Constraint(self.sets)
        # define and construct components of self.model
        Element.construct_model_components(self)
        # find smallest and largest coefficient and RHS
        self.analyze_numerics()

    def get_optimization_horizon(self):
        """ returns list of optimization horizon steps """
        # if using rolling horizon
        if self.system["use_rolling_horizon"]:
            self.years_in_horizon = self.system["years_in_rolling_horizon"]
            _time_steps_yearly = self.energy_system.set_time_steps_yearly
            self.steps_horizon = {year: list(range(year, min(year + self.years_in_horizon, max(_time_steps_yearly) + 1))) for year in _time_steps_yearly}
        # if no rolling horizon
        else:
            self.years_in_horizon = len(self.energy_system.set_time_steps_yearly)
            self.steps_horizon = {0: self.energy_system.set_time_steps_yearly}
        return list(self.steps_horizon.keys())

    def set_base_configuration(self, scenario="", elements={}):
        """set base configuration

        :param scenario: name of base scenario
        :param elements: elements in base configuration """
        self.base_scenario = scenario
        self.base_configuration = elements

    def restore_base_configuration(self, scenario, elements):
        """restore default configuration

        :param scenario: scenario name
        :param elements: dictionary of scenario dependent elements and parameters"""
        if not scenario == self.base_scenario:
            # restore base configuration
            self.overwrite_params(self.base_scenario, self.base_configuration)
            # continuously update base_configuration so all parameters are reset to their base value after being changed
            for element_name, params in elements.items():
                if element_name not in self.base_configuration.keys():
                    self.base_configuration[element_name] = params
                else:
                    for param in params:
                        if param not in self.base_configuration[element_name]:
                            self.base_configuration[element_name].append(param)

    def overwrite_params(self, scenario, elements):
        """overwrite scenario dependent parameters

        :param scenario: scenario name
        :param elements: dictionary of scenario dependent elements and parameters"""
        if scenario != "":
            scenario = "_" + scenario
        # list of parameters with raw_time_series
        conduct_tsa = False
        # overwrite scenario dependent parameter values for all elements
        for element_name, params in elements.items():
            if element_name == "EnergySystem":
                element = self.energy_system
            else:
                element = self.get_element(Element, element_name)
            if element is None:
                logging.warning(f"Cannot update params {params} of element {element_name} because element does not exist. Skipped.")
                continue
            # overwrite scenario dependent parameters
            for param in params:
                assert "pwa" not in param, "Scenarios are not implemented for piece-wise affine parameters."
                file_name = param
                if "yearly_variation" in param:
                    param = param.replace("_yearly_variation", "")
                    file_name = param
                # get old param value
                _old_param = getattr(element, param)
                _index_names = _old_param.index.names
                _index_sets = [index_set for index_set, index_name in element.data_input.index_names.items() if index_name in _index_names]
                _time_steps = None
                # if existing capacity is changed, set_technologies_existing, existing lifetime, and capexExistingCapacity have to be updated as well
                if "set_technologies_existing" in _index_sets:
                    # update set_technologies_existing and lifetime_existing
                    _technologies_existing = element.data_input.extract_set_technologies_existing(scenario=scenario)
                    setattr(element, "set_technologies_existing", _technologies_existing)
                    _lifetime_existing = element.data_input.extract_lifetime_existing(param, index_sets=_index_sets, scenario=scenario)
                    setattr(element, "lifetime_existing", _lifetime_existing)
                # set new parameter value
                if hasattr(element, "raw_time_series") and param in element.raw_time_series.keys():
                    conduct_tsa = True
                    _time_steps = self.energy_system.set_base_time_steps_yearly
                    element.raw_time_series[param] = element.data_input.extract_input_data(file_name, index_sets=_index_sets, time_steps=_time_steps, scenario=scenario)
                else:
                    assert isinstance(_old_param, pd.Series) or isinstance(_old_param, pd.DataFrame), f"Param values of '{param}' have to be a pd.DataFrame or pd.Series."
                    if "time" in _index_names:
                        _time_steps = self.energy_system.set_base_time_steps_yearly
                    elif "year" in _index_names:
                        _time_steps = self.energy_system.set_time_steps_yearly_entire_horizon
                    _new_param = element.data_input.extract_input_data(file_name, index_sets=_index_sets, time_steps=_time_steps, scenario=scenario)
                    setattr(element, param, _new_param)
                    # if existing capacity is changed, capex_capacity_existing also has to be updated
                    if "capacity_existing" in param:
                        storage_energy = False
                        if element in self.energy_system.system["set_storage_technologies"]:
                            storage_energy = True
                        _capex_capacities_existing = element.calculate_capex_of_capacities_existing(storage_energy=storage_energy)
                        setattr(element, "capex_capacity_existing", _capex_capacities_existing)
        # if scenario contains timeSeries dependent params conduct tsa
        if conduct_tsa:
            # we need to reset the Aggregation because the energy system might have changed
            self.time_series_aggregation = TimeSeriesAggregation(energy_system=self.energy_system)

    def overwrite_time_indices(self, step_horizon):
        """ select subset of time indices, matching the step horizon

        :param step_horizon: step of the rolling horizon """

        if self.system["use_rolling_horizon"]:
            _time_steps_yearly_horizon = self.steps_horizon[step_horizon]
            _base_time_steps_horizon = self.energy_system.time_steps.decode_yearly_time_steps(_time_steps_yearly_horizon)
            # overwrite time steps of each element
            for element in self.get_all_elements(Element):
                element.overwrite_time_steps(_base_time_steps_horizon)
            # overwrite base time steps and yearly base time steps
            _new_base_time_steps_horizon = _base_time_steps_horizon.squeeze().tolist()
            if not isinstance(_new_base_time_steps_horizon, list):
                _new_base_time_steps_horizon = [_new_base_time_steps_horizon]
            self.energy_system.set_base_time_steps = _new_base_time_steps_horizon
            self.energy_system.set_time_steps_yearly = _time_steps_yearly_horizon

    def analyze_numerics(self):
        """ get largest and smallest matrix coefficients and RHS """
        if self.solver["analyze_numerics"]:
            largest_rhs = [None, 0]
            smallest_rhs = [None, np.inf]
            largest_coeff = [None, 0]
            smallest_coeff = [None, np.inf]

            for cname in self.model.constraints:
                cons = self.model.constraints[cname]
                # get smallest coeff and corresponding variable
                coeffs = np.abs(cons.lhs.coeffs.data)
                coeffs_flat = coeffs.ravel()
                coeffs_reshaped = coeffs.reshape(-1, coeffs.shape[-1])
                # filter
                sorted_args = np.argsort(coeffs_flat)
                coeffs_sorted = coeffs_flat[sorted_args]
                mask = np.isfinite(coeffs_sorted) & (coeffs_sorted != 0.0)
                coeffs_sorted = coeffs_sorted[mask]

                # check if there is something left
                if coeffs_sorted.size == 0:
                    continue

                # get min max
                coeff_min = coeffs_sorted[0]
                coeff_max = coeffs_sorted[-1]
                if not ((0.0 < coeff_min < smallest_coeff[1]) or (coeff_max > largest_coeff[1])):
                    continue
                # same for variables
                variables = cons.lhs.vars.data
                variables_flat = variables.ravel()
                variables_reshaped = variables.reshape(-1, variables.shape[-1])
                variables_sorted = variables_flat[sorted_args]
                variables_sorted = variables_sorted[mask]
                var_min = variables_sorted[0]
                var_max = variables_sorted[-1]

                # extract the coords, note that the ordering of cons.coords and cons.lhs.coords can be different
                coords_idx_min = np.where((variables == var_min) & (coeffs == coeff_min))
                coords_min = [cons.lhs.coords.indexes[dim][idx[0]] for dim, idx in zip(cons.lhs.coords.dims, coords_idx_min[:-1])]
                coords_idx_max = np.where((variables == var_max) & (coeffs == coeff_max))
                coords_max = [cons.lhs.coords.indexes[dim][idx[0]] for dim, idx in zip(cons.lhs.coords.dims, coords_idx_max[:-1])]
                if 0.0 < coeff_min < smallest_coeff[1]:
                    smallest_coeff[0] = (f"{cons.name}{coords_min}", lp.constraints.print_single_expression([coeff_min], [var_min], self.model))
                    smallest_coeff[1] = coeff_min
                if coeff_max > largest_coeff[1]:
                    largest_coeff[0] = (f"{cons.name}{coords_max}", lp.constraints.print_single_expression([coeff_max], [var_max], self.model))
                    largest_coeff[1] = coeff_max

                # smallest and largest rhs
                rhs = cons.rhs.data.ravel()
                # get first argument for non nan non zero element
                rhs_sorted = np.sort(rhs)
                rhs_sorted = rhs_sorted[np.isfinite(rhs_sorted) & (rhs_sorted > 0)]
                if rhs_sorted.size == 0:
                    continue
                rhs_min = rhs_sorted[0]
                rhs_max = rhs_sorted[-1]

                # get coords for rhs_min and rhs_max
                coords_idx_min = np.where(cons.rhs.data == rhs_min)
                coords_min = [cons.rhs.coords.indexes[dim][idx[0]] for dim, idx in zip(cons.rhs.coords.dims, coords_idx_min)]
                coords_idx_max = np.where(cons.rhs.data == rhs_max)
                coords_max = [cons.rhs.coords.indexes[dim][idx[0]] for dim, idx in zip(cons.rhs.coords.dims, coords_idx_max)]

                if 0.0 < rhs_min < smallest_rhs[1]:
                    smallest_rhs[0] = f"{cons.name}{coords_min}"
                    smallest_rhs[1] = rhs_min
                if np.inf > rhs_max > largest_rhs[1]:
                    largest_rhs[0] = f"{cons.name}{coords_max}"
                    largest_rhs[1] = rhs_max

            logging.info(
                f"Numeric Range Statistics:\nLargest Matrix Coefficient: {largest_coeff[1]} in {largest_coeff[0]}\nSmallest Matrix Coefficient: {smallest_coeff[1]} in {smallest_coeff[0]}\nLargest RHS: {largest_rhs[1]} in {largest_rhs[0]}\nSmallest RHS: {smallest_rhs[1]} in {smallest_rhs[0]}")

    def solve(self, solver):
        """Create model instance by assigning parameter values and instantiating the sets

        :param solver: dictionary containing the solver settings """
        solver_name = solver["name"]
        # remove options that are None
        solver_options = {key: solver["solver_options"][key] for key in solver["solver_options"] if solver["solver_options"][key] is not None}

        logging.info(f"\n--- Solve model instance using {solver_name} ---\n")
        # disable logger temporarily
        logging.disable(logging.WARNING)

        if solver_name == "gurobi":
            self.model.solve(solver_name=solver_name, io_api=self.solver["io_api"],
                             keep_files=self.solver["keep_files"], sanitize_zeros=True,
                             # write an ILP file to print the IIS if infeasible
                             # (gives Warning: unable to write requested result file ".//outputs//logs//model.ilp" if feasible)
                             ResultFile=f"{os.path.dirname(solver['solver_options']['logfile'])}//infeasible_model_IIS.ilp",
                             # remaining kwargs are passed to the solver
                             **solver_options)
        else:
            self.model.solve(solver_name=solver_name, io_api=self.solver["io_api"],
                             keep_files=self.solver["keep_files"], sanitize_zeros=True)
        # enable logger
        logging.disable(logging.NOTSET)
        # write IIS
        if self.model.termination_condition == 'optimal':
            self.optimality = True
        elif self.model.termination_condition == "suboptimal":
            logging.info("The optimization is suboptimal")
            self.optimality = True
        else:
            logging.info("The optimization is infeasible or unbounded, or finished with an error")
            self.optimality = False

    def add_new_capacity_addition(self, step_horizon):
        """ adds the newly built capacity to the existing capacity

        :param step_horizon: step of the rolling horizon """
        if self.system["use_rolling_horizon"]:
            if step_horizon != self.energy_system.set_time_steps_yearly_entire_horizon[-1]:
                capacity_addition = self.model.solution["capacity_addition"].to_series().dropna()
                invest_capacity = self.model.solution["capacity_investment"].to_series().dropna()
                cost_capex = self.model.solution["cost_capex"].to_series().dropna()
                rounding_value = 10 ** (-self.solver["rounding_decimal_points"])
                capacity_addition[capacity_addition <= rounding_value] = 0
                invest_capacity[invest_capacity <= rounding_value] = 0
                cost_capex[cost_capex <= rounding_value] = 0
                base_time_steps = self.energy_system.time_steps.decode_yearly_time_steps([step_horizon])
                for tech in self.get_all_elements(Technology):
                    # new capacity
                    capacity_addition_tech = capacity_addition.loc[tech.name].unstack()
                    capacity_investment = invest_capacity.loc[tech.name].unstack()
                    cost_capex_tech = cost_capex.loc[tech.name].unstack()
                    tech.add_new_capacity_addition_tech(capacity_addition_tech, cost_capex_tech, base_time_steps)
                    tech.add_new_capacity_investment(capacity_investment, step_horizon)
            else:
                # TODO clean up
                # reset to initial values
                for tech in self.get_all_elements(Technology):
                    # extract existing capacity
                    set_location = tech.location_type
                    set_time_steps_yearly = self.energy_system.set_time_steps_yearly_entire_horizon
                    tech.set_technologies_existing = tech.data_input.extract_set_technologies_existing()
                    tech.capacity_existing = tech.data_input.extract_input_data(
                        "capacity_existing",index_sets=[set_location,"set_technologies_existing"])
                    tech.capacity_investment_existing = tech.data_input.extract_input_data(
                        "capacity_investment_existing",index_sets=[set_location,"set_time_steps_yearly"],time_steps=set_time_steps_yearly)
                    tech.lifetime_existing = tech.data_input.extract_lifetime_existing(
                        "capacity_existing", index_sets=[set_location, "set_technologies_existing"])
                    # calculate capex of existing capacity
                    tech.capex_capacity_existing = tech.calculate_capex_of_capacities_existing()
                    if tech.__class__.__name__ == "StorageTechnology":
                        tech.capacity_existing_energy = tech.data_input.extract_input_data(
                            "capacity_existing_energy",index_sets=["set_nodes","set_technologies_existing"])
                        tech.capacity_investment_existing_energy = tech.data_input.extract_input_data(
                            "capacity_investment_existing_energy", index_sets=["set_nodes", "set_time_steps_yearly"],
                            time_steps=set_time_steps_yearly)
                        tech.capex_capacity_existing_energy = tech.calculate_capex_of_capacities_existing(storage_energy=True)

    def add_carbon_emission_cumulative(self, step_horizon):
        """ overwrite previous carbon emissions with cumulative carbon emissions

        :param step_horizon: step of the rolling horizon """
        if self.system["use_rolling_horizon"]:
            if step_horizon != self.energy_system.set_time_steps_yearly_entire_horizon[-1]:
                interval_between_years = self.energy_system.system["interval_between_years"]
                _carbon_emissions_cumulative = self.model.solution["carbon_emissions_cumulative"].loc[step_horizon].item()
                carbon_emissions = self.model.solution["carbon_emissions_total"].loc[step_horizon].item()
                # carbon_emissions_overshoot = self.model.solution["carbon_emissions_overshoot"].loc[step_horizon].item()
                self.energy_system.carbon_emissions_cumulative_existing = _carbon_emissions_cumulative + carbon_emissions * (interval_between_years - 1)
            else:
                self.energy_system.carbon_emissions_cumulative_existing = self.energy_system.data_input.extract_input_data(
                    "carbon_emissions_cumulative_existing",index_sets=[])

    def initialize_component(self, calling_class, component_name, index_names=None, set_time_steps=None, capacity_types=False):
        """ this method initializes a modeling component by extracting the stored input data.

        :param calling_class: class from where the method is called
        :param component_name: name of modeling component
        :param index_names: names of index sets, only if calling_class is not EnergySystem
        :param set_time_steps: time steps, only if calling_class is EnergySystem
        :param capacity_types: boolean if extracted for capacities
        :return component_data: data to initialize the component """
        # if calling class is EnergySystem
        if calling_class == EnergySystem:
            component = getattr(self.energy_system, component_name)
            if index_names is not None:
                index_list = index_names
            elif set_time_steps is not None:
                index_list = [set_time_steps]
            else:
                index_list = []
            if set_time_steps:
                component_data = component[self.sets[set_time_steps]]
            elif type(component) == float:
                component_data = component
            else:
                component_data = component.squeeze()
        else:
            component_data, attribute_is_series = self.get_attribute_of_all_elements(calling_class, component_name, capacity_types=capacity_types, return_attribute_is_series=True)
            index_list = []
            if index_names:
                custom_set, index_list = calling_class.create_custom_set(index_names, self)
                if np.size(custom_set):
                    if attribute_is_series:
                        component_data = pd.concat(component_data, keys=component_data.keys())
                    else:
                        component_data = pd.Series(component_data)
                    component_data = self.check_for_subindex(component_data, custom_set)
            elif attribute_is_series:
                component_data = pd.concat(component_data, keys=component_data.keys())
            if not index_names:
                logging.warning(f"Initializing a parameter ({component_name}) without the specifying the index names will be deprecated!")

        return component_data, index_list

    def check_for_subindex(self, component_data, custom_set):
        """ this method checks if the custom_set can be a subindex of component_data and returns subindexed component_data

        :param component_data: extracted data as pd.Series
        :param custom_set: custom set as subindex of component_data
        :return component_data: extracted subindexed data as pd.Series """
        # if custom_set is subindex of component_data, return subset of component_data
        try:
            if len(component_data) == len(custom_set) and len(custom_set[0]) == len(component_data.index[0]):
                return component_data
            else:
                return component_data[custom_set]
        # else delete trivial index levels (that have a single value) and try again
        except:
            _custom_index = pd.Index(custom_set)
            _reduced_custom_index = _custom_index.copy()
            for _level, _shape in enumerate(_custom_index.levshape):
                if _shape == 1:
                    _reduced_custom_index = _reduced_custom_index.droplevel(_level)
            try:
                component_data = component_data[_reduced_custom_index]
                component_data.index = _custom_index
                return component_data
            except KeyError:
                raise KeyError(f"the custom set {custom_set} cannot be used as a subindex of {component_data.index}")<|MERGE_RESOLUTION|>--- conflicted
+++ resolved
@@ -35,19 +35,11 @@
     # dict of element classes, this dict is filled in the __init__ of the package
     dict_element_classes = {}
 
-<<<<<<< HEAD
-    def __init__(self, analysis: dict, prepare: Prepare, scenario_dict: dict, energy_system_name="energy_system"):
+    def __init__(self, analysis: dict, prepare: Prepare, scenario_dict: dict):
         """setup Pyomo Concrete Model
         :param analysis: dictionary defining the analysis framework
-        :param prepare: A Prepare instance for the Optimization setup"""
-=======
-    def __init__(self, analysis: dict, prepare: Prepare):
-        """
-        instantiates an optimization setup object
->>>>>>> 5292d89d
-
-        :param analysis: dictionary defining the analysis framework
-        :param prepare: object of the Prepare class
+        :param prepare: A Prepare instance for the Optimization setup
+        :param scenario_dict: dictionary defining the scenario
         """
         self.prepare = prepare
         self.analysis = analysis
