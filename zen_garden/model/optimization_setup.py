"""
:Title:        ZEN-GARDEN
:Created:      October-2021
:Authors:      Jacob Mannhardt (jmannhardt@ethz.ch),
            Alissa Ganter (aganter@ethz.ch)
:Organization: Laboratory of Reliability and Risk Engineering, ETH Zurich

Class defining the Concrete optimization model.
The class takes as inputs the properties of the optimization problem. The properties are saved in the
dictionaries analysis and system which are passed to the class. After initializing the Concrete model, the
class adds carriers and technologies to the Concrete model and returns the Concrete optimization model.
The class also includes a method to solve the optimization problem.
"""
import cProfile
import copy
import logging
import os
from collections import defaultdict

import linopy as lp
import numpy as np
import pandas as pd

from .objects.component import Parameter, Variable, Constraint, IndexSet
from .objects.element import Element
from .objects.energy_system import EnergySystem
from .objects.technology.technology import Technology
from ..preprocess.functions.time_series_aggregation import TimeSeriesAggregation

from ..utils import ScenarioDict, IISConstraintParser, InputDataChecks

class OptimizationSetup(object):
    """setup optimization setup """
    # dict of element classes, this dict is filled in the __init__ of the package
    dict_element_classes = {}

    def __init__(self, config, scenario_dict: dict, input_data_checks):
        """setup Pyomo Concrete Model

        :param config: config object used to extract the analysis, system and solver dictionaries
        :param scenario_dict: dictionary defining the scenario
        """
<<<<<<< HEAD
        self.prepare = prepare
        self.analysis = analysis
        self.system = prepare.system
        self.paths = prepare.paths
        self.solver = prepare.solver

        # update element folders in prepare
        prepare.check_existing_input_data()
=======
        self.analysis = config.analysis
        self.system = config.system
        self.solver = config.solver
        self.input_data_checks = input_data_checks
        self.input_data_checks.optimization_setup = self
        # create a dictionary with the paths to access the model inputs and check if input data exists
        self.create_paths()
        # dict to update elements according to scenario
        self.scenario_dict = ScenarioDict(scenario_dict, self.system, self.analysis)
        # check if all needed data inputs for the chosen technologies exist and remove non-existent
        self.input_data_checks.check_existing_technology_data()
>>>>>>> c4f60936
        # empty dict of elements (will be filled with class_name: instance_list)
        self.dict_elements = defaultdict(list)
        # pe.ConcreteModel
        self.model = None
        # the components
        self.variables = None
        self.parameters = None
        self.constraints = None
        self.sets = None

        # sorted list of class names
        element_classes = self.dict_element_classes.keys()
        carrier_classes = [element_name for element_name in element_classes if "Carrier" in element_name]
        technology_classes = [element_name for element_name in element_classes if "Technology" in element_name]
        self.element_list = technology_classes + carrier_classes

        # step of optimization horizon
        self.step_horizon = 0

        # Init the energy system
        self.energy_system = EnergySystem(optimization_setup=self)

        # add Elements to optimization
        self.add_elements()

        # dict to update elements according to scenario
        self.scenario_dict = ScenarioDict(scenario_dict, self.system, self.analysis)

        # The time series aggregation
        self.time_series_aggregation = None

        # set base scenario
        self.set_base_configuration()

        # read input data into elements
        self.read_input_data()

        # conduct time series aggregation
        self.time_series_aggregation = TimeSeriesAggregation(energy_system=self.energy_system)

    def create_paths(self):
        """
        This method creates a dictionary with the paths of the data split
        by carriers, networks, technologies

        :return: dictionary all the paths for reading data
        """
        ## General Paths
        # define path to access dataset related to the current analysis
        self.path_data = self.analysis['dataset']
        assert os.path.exists(self.path_data), f"Folder for input data {self.analysis['dataset']} does not exist!"
        self.input_data_checks.check_primary_folder_structure()
        self.paths = dict()
        # create a dictionary with the keys based on the folders in path_data
        for folder_name in next(os.walk(self.path_data))[1]:
            self.paths[folder_name] = dict()
            self.paths[folder_name]["folder"] = os.path.join(self.path_data, folder_name)

        ## Carrier Paths
        # add the paths for all the directories in carrier folder
        path = self.paths["set_carriers"]["folder"]
        for carrier in next(os.walk(path))[1]:
            self.paths["set_carriers"][carrier] = dict()
            self.paths["set_carriers"][carrier]["folder"] = os.path.join(path, carrier)
            #add paths of files inside the individual carrier directories
            sub_path = os.path.join(path, carrier)
            for file in next(os.walk(sub_path))[2]:
                self.paths["set_carriers"][carrier][file] = os.path.join(sub_path, file)
        ## Technology Paths
        # add the paths for all the directories in technologies
        for technology_subset in self.analysis["subsets"]["set_technologies"]:
            path = self.paths[technology_subset]["folder"]
            for technology in next(os.walk(path))[1]:
                self.paths[technology_subset][technology] = dict()
                self.paths[technology_subset][technology]["folder"] = os.path.join(path, technology)
                #add paths of files inside the individual tech directories
                sub_path = os.path.join(path, technology)
                for file in next(os.walk(sub_path))[2]:
                    self.paths[technology_subset][technology][file] = os.path.join(sub_path, file)

    def add_elements(self):
        """This method sets up the parameters, variables and constraints of the carriers of the optimization problem.

        :param analysis: dictionary defining the analysis framework
        :param system: dictionary defining the system"""
        logging.info("\n--- Add elements to model--- \n")
        for element_name in self.element_list:
            element_class = self.dict_element_classes[element_name]
            element_name = element_class.label
            element_set = self.system[element_name]

            # before adding the carriers, get set_carriers and check if carrier data exists
            if element_name == "set_carriers":
                element_set = self.energy_system.set_carriers
                self.system["set_carriers"] = element_set
                self.input_data_checks.check_existing_carrier_data()

            # check if element_set has a subset and remove subset from element_set
            if element_name in self.analysis["subsets"].keys():
                element_subset = []
                for subset in self.analysis["subsets"][element_name]:
                    element_subset += [item for item in self.system[subset]]
                element_set = list(set(element_set) - set(element_subset))

            element_set.sort()
            # add element class
            for item in element_set:
                self.add_element(element_class, item)

    def read_input_data(self):
        """ reads the input data of the energy system and elements and conducts the time series aggregation """
        logging.info("\n--- Read input data of elements --- \n")
        self.energy_system.store_input_data()
        for element in self.dict_elements["Element"]:
            element_class = [k for k,v in self.dict_element_classes.items() if v == element.__class__][0]
            logging.info(f"Create {element_class} {element.name}")
            element.store_input_data()
        if self.solver["recommend_base_units"]:
            self.energy_system.unit_handling.recommend_base_units(immutable_unit=self.solver["immutable_unit"],
                                                                  unit_exps=self.solver["range_unit_exponents"])

    def add_element(self, element_class, name):
        """
        Adds an element to the element_dict with the class labels as key

        :param element_class: Class of the element
        :param name: Name of the element
        """
        # get the instance
        instance = element_class(name, self)
        # add to class specific list
        self.dict_elements[element_class.__name__].append(instance)
        # Add the instance to all parents as well
        for cls in element_class.__mro__:
            if not cls == element_class:
                self.dict_elements[cls.__name__].append(instance)

    def get_all_elements(self, cls):
        """ get all elements of the class in the enrgysystem.

        :param cls: class of the elements to return
        :return list of elements in this class """
        return self.dict_elements[cls.__name__]

    def get_all_names_of_elements(self, cls):
        """ get all names of elements in class.

        :param cls: class of the elements to return
        :return names_of_elements: list of names of elements in this class """
        _elements_in_class = self.get_all_elements(cls=cls)
        names_of_elements = []
        for _element in _elements_in_class:
            names_of_elements.append(_element.name)
        return names_of_elements

    def get_element(self, cls, name: str):
        """ get single element in class by name.

        :param name: name of element
        :param cls: class of the elements to return
        :return element: return element whose name is matched """
        for element in self.get_all_elements(cls=cls):
            if element.name == name:
                return element
        return None

    def get_element_class(self, name: str):
        """ get element class by name. If not an element class, return None

        :param name: name of element class
        :return element_class: return element whose name is matched """
        element_classes = {self.dict_element_classes[class_name].label:self.dict_element_classes[class_name] for class_name in self.dict_element_classes}
        if name in element_classes.keys():
            return element_classes[name]
        else:
            return None

    def get_attribute_of_all_elements(self, cls, attribute_name: str, capacity_types=False,
                                      return_attribute_is_series=False):
        """ get attribute values of all elements in a class

        :param cls: class of the elements to return
        :param attribute_name: str name of attribute
        :param capacity_types: boolean if attributes extracted for all capacity types
        :param return_attribute_is_series: boolean if information on attribute type is returned
        :return dict_of_attributes: returns dict of attribute values
        :return attribute_is_series: return information on attribute type """

        _class_elements = self.get_all_elements(cls=cls)
        dict_of_attributes = {}
        attribute_is_series = False
        for _element in _class_elements:
            if not capacity_types:
                dict_of_attributes, attribute_is_series = self.append_attribute_of_element_to_dict(_element, attribute_name, dict_of_attributes)
            # if extracted for both capacity types
            else:
                for capacity_type in self.system["set_capacity_types"]:
                    # append energy only for storage technologies
                    if capacity_type == self.system["set_capacity_types"][0] or _element.name in self.system["set_storage_technologies"]:
                        dict_of_attributes, attribute_is_series = self.append_attribute_of_element_to_dict(_element, attribute_name, dict_of_attributes, capacity_type)
        if return_attribute_is_series:
            return dict_of_attributes, attribute_is_series
        else:
            return dict_of_attributes

    def append_attribute_of_element_to_dict(self, _element, attribute_name, dict_of_attributes, capacity_type=None):
        """ get attribute values of all elements in this class

        :param _element: element of class
        :param attribute_name: str name of attribute
        :param dict_of_attributes: dict of attribute values
        :param capacity_type: capacity type for which attribute extracted. If None, not listed in key
        :return dict_of_attributes: returns dict of attribute values """

        attribute_is_series = False
        # add Energy for energy capacity type
        if capacity_type == self.system["set_capacity_types"][1]:
            attribute_name += "_energy"
        assert hasattr(_element, attribute_name), f"Element {_element.name} does not have attribute {attribute_name}"
        _attribute = getattr(_element, attribute_name)
        assert not isinstance(_attribute, pd.DataFrame), f"Not yet implemented for pd.DataFrames. Wrong format for element {_element.name}"
        # add attribute to dict_of_attributes
        if _attribute is None:
            return dict_of_attributes, False
        elif isinstance(_attribute, dict):
            dict_of_attributes.update({(_element.name,) + (key,): val for key, val in _attribute.items()})
        elif isinstance(_attribute, pd.Series) and "pwa" not in attribute_name:
            if capacity_type:
                _combined_key = (_element.name, capacity_type)
            else:
                _combined_key = _element.name
            if len(_attribute) > 1:
                dict_of_attributes[_combined_key] = _attribute
                attribute_is_series = True
            else:
                dict_of_attributes[_combined_key] = _attribute.squeeze()
                attribute_is_series = False
        elif isinstance(_attribute, int):
            if capacity_type:
                dict_of_attributes[(_element.name, capacity_type)] = [_attribute]
            else:
                dict_of_attributes[_element.name] = [_attribute]
        else:
            if capacity_type:
                dict_of_attributes[(_element.name, capacity_type)] = _attribute
            else:
                dict_of_attributes[_element.name] = _attribute
        return dict_of_attributes, attribute_is_series

    def get_attribute_of_specific_element(self, cls, element_name: str, attribute_name: str):
        """ get attribute of specific element in class

        :param cls: class of the elements to return
        :param element_name: str name of element
        :param attribute_name: str name of attribute
        :return attribute_value: value of attribute"""
        # get element
        _element = self.get_element(cls, element_name)
        # assert that _element exists and has attribute
        assert _element, f"Element {element_name} not in class {cls.__name__}"
        assert hasattr(_element, attribute_name), f"Element {element_name} does not have attribute {attribute_name}"
        attribute_value = getattr(_element, attribute_name)
        return attribute_value

    def construct_optimization_problem(self):
        """ constructs the optimization problem """
        # create empty ConcreteModel
        if self.solver["solver_dir"] is not None and not os.path.exists(self.solver["solver_dir"]):
            os.makedirs(self.solver["solver_dir"])
        self.model = lp.Model(solver_dir=self.solver["solver_dir"])
        # we need to reset the components to not carry them over
        self.sets = IndexSet()
        self.variables = Variable(self.sets)
        self.parameters = Parameter(self.sets)
        self.constraints = Constraint(self.sets)
        # define and construct components of self.model
        Element.construct_model_components(self)
        # find smallest and largest coefficient and RHS
        self.analyze_numerics()

    def get_optimization_horizon(self):
        """ returns list of optimization horizon steps """
        # if using rolling horizon
        if self.system["use_rolling_horizon"]:
            self.years_in_horizon = self.system["years_in_rolling_horizon"]
            _time_steps_yearly = self.energy_system.set_time_steps_yearly
            self.steps_horizon = {year: list(range(year, min(year + self.years_in_horizon, max(_time_steps_yearly) + 1))) for year in _time_steps_yearly}
        # if no rolling horizon
        else:
            self.years_in_horizon = len(self.energy_system.set_time_steps_yearly)
            self.steps_horizon = {0: self.energy_system.set_time_steps_yearly}
        return list(self.steps_horizon.keys())

    def set_base_configuration(self, scenario="", elements={}):
        """set base configuration

        :param scenario: name of base scenario
        :param elements: elements in base configuration """
        self.base_scenario = scenario
        self.base_configuration = elements

    def restore_base_configuration(self, scenario, elements):
        """restore default configuration

        :param scenario: scenario name
        :param elements: dictionary of scenario dependent elements and parameters"""
        if not scenario == self.base_scenario:
            # restore base configuration
            self.overwrite_params(self.base_scenario, self.base_configuration)
            # continuously update base_configuration so all parameters are reset to their base value after being changed
            for element_name, params in elements.items():
                if element_name not in self.base_configuration.keys():
                    self.base_configuration[element_name] = params
                else:
                    for param in params:
                        if param not in self.base_configuration[element_name]:
                            self.base_configuration[element_name].append(param)

    def overwrite_params(self, scenario, elements):
        """overwrite scenario dependent parameters

        :param scenario: scenario name
        :param elements: dictionary of scenario dependent elements and parameters"""
        if scenario != "":
            scenario = "_" + scenario
        # list of parameters with raw_time_series
        conduct_tsa = False
        # overwrite scenario dependent parameter values for all elements
        for element_name, params in elements.items():
            if element_name == "EnergySystem":
                element = self.energy_system
            else:
                element = self.get_element(Element, element_name)
            if element is None:
                logging.warning(f"Cannot update params {params} of element {element_name} because element does not exist. Skipped.")
                continue
            # overwrite scenario dependent parameters
            for param in params:
                assert "pwa" not in param, "Scenarios are not implemented for piece-wise affine parameters."
                file_name = param
                if "yearly_variation" in param:
                    param = param.replace("_yearly_variation", "")
                    file_name = param
                # get old param value
                _old_param = getattr(element, param)
                _index_names = _old_param.index.names
                _index_sets = [index_set for index_set, index_name in element.data_input.index_names.items() if index_name in _index_names]
                _time_steps = None
                # if existing capacity is changed, set_technologies_existing, existing lifetime, and capexExistingCapacity have to be updated as well
                if "set_technologies_existing" in _index_sets:
                    # update set_technologies_existing and lifetime_existing
                    _technologies_existing = element.data_input.extract_set_technologies_existing(scenario=scenario)
                    setattr(element, "set_technologies_existing", _technologies_existing)
                    _lifetime_existing = element.data_input.extract_lifetime_existing(param, index_sets=_index_sets, scenario=scenario)
                    setattr(element, "lifetime_existing", _lifetime_existing)
                # set new parameter value
                if hasattr(element, "raw_time_series") and param in element.raw_time_series.keys():
                    conduct_tsa = True
                    _time_steps = self.energy_system.set_base_time_steps_yearly
                    element.raw_time_series[param] = element.data_input.extract_input_data(file_name, index_sets=_index_sets, time_steps=_time_steps, scenario=scenario)
                else:
                    assert isinstance(_old_param, pd.Series) or isinstance(_old_param, pd.DataFrame), f"Param values of '{param}' have to be a pd.DataFrame or pd.Series."
                    if "time" in _index_names:
                        _time_steps = self.energy_system.set_base_time_steps_yearly
                    elif "year" in _index_names:
                        _time_steps = self.energy_system.set_time_steps_yearly_entire_horizon
                    _new_param = element.data_input.extract_input_data(file_name, index_sets=_index_sets, time_steps=_time_steps, scenario=scenario)
                    setattr(element, param, _new_param)
                    # if existing capacity is changed, capex_capacity_existing also has to be updated
                    if "capacity_existing" in param:
                        storage_energy = False
                        if element in self.energy_system.system["set_storage_technologies"]:
                            storage_energy = True
                        _capex_capacities_existing = element.calculate_capex_of_capacities_existing(storage_energy=storage_energy)
                        setattr(element, "capex_capacity_existing", _capex_capacities_existing)
        # if scenario contains timeSeries dependent params conduct tsa
        if conduct_tsa:
            # we need to reset the Aggregation because the energy system might have changed
            self.time_series_aggregation = TimeSeriesAggregation(energy_system=self.energy_system)

    def overwrite_time_indices(self, step_horizon):
        """ select subset of time indices, matching the step horizon

        :param step_horizon: step of the rolling horizon """

        if self.system["use_rolling_horizon"]:
            _time_steps_yearly_horizon = self.steps_horizon[step_horizon]
            _base_time_steps_horizon = self.energy_system.time_steps.decode_yearly_time_steps(_time_steps_yearly_horizon)
            # overwrite time steps of each element
            for element in self.get_all_elements(Element):
                element.overwrite_time_steps(_base_time_steps_horizon)
            # overwrite base time steps and yearly base time steps
            _new_base_time_steps_horizon = _base_time_steps_horizon.squeeze().tolist()
            if not isinstance(_new_base_time_steps_horizon, list):
                _new_base_time_steps_horizon = [_new_base_time_steps_horizon]
            self.energy_system.set_base_time_steps = _new_base_time_steps_horizon
            self.energy_system.set_time_steps_yearly = _time_steps_yearly_horizon

    def analyze_numerics(self):
        """ get largest and smallest matrix coefficients and RHS """
        if self.solver["analyze_numerics"]:
            largest_rhs = [None, 0]
            smallest_rhs = [None, np.inf]
            largest_coeff = [None, 0]
            smallest_coeff = [None, np.inf]

            for cname in self.model.constraints:
                cons = self.model.constraints[cname]
                # get smallest coeff and corresponding variable
                coeffs = np.abs(cons.lhs.coeffs.data)
                coeffs_flat = coeffs.ravel()
                coeffs_reshaped = coeffs.reshape(-1, coeffs.shape[-1])
                # filter
                sorted_args = np.argsort(coeffs_flat)
                coeffs_sorted = coeffs_flat[sorted_args]
                mask = np.isfinite(coeffs_sorted) & (coeffs_sorted != 0.0)
                coeffs_sorted = coeffs_sorted[mask]

                # check if there is something left
                if coeffs_sorted.size == 0:
                    continue

                # get min max
                coeff_min = coeffs_sorted[0]
                coeff_max = coeffs_sorted[-1]
                # same for variables
                variables = cons.lhs.vars.data
                variables_flat = variables.ravel()
                variables_reshaped = variables.reshape(-1, variables.shape[-1])
                variables_sorted = variables_flat[sorted_args]
                variables_sorted = variables_sorted[mask]
                var_min = variables_sorted[0]
                var_max = variables_sorted[-1]

                # extract the coords, note that the ordering of cons.coords and cons.lhs.coords can be different
                coords_idx_min = np.where((variables == var_min) & (coeffs == coeff_min))
                coords_min = [cons.lhs.coords.indexes[dim][idx[0]] for dim, idx in zip(cons.lhs.coords.dims, coords_idx_min[:-1])]
                coords_idx_max = np.where((variables == var_max) & (coeffs == coeff_max))
                coords_max = [cons.lhs.coords.indexes[dim][idx[0]] for dim, idx in zip(cons.lhs.coords.dims, coords_idx_max[:-1])]
                if 0.0 < coeff_min < smallest_coeff[1]:
                    smallest_coeff[0] = (f"{cons.name}{coords_min}", lp.constraints.print_single_expression([coeff_min], [var_min], self.model))
                    smallest_coeff[1] = coeff_min
                if coeff_max > largest_coeff[1]:
                    largest_coeff[0] = (f"{cons.name}{coords_max}", lp.constraints.print_single_expression([coeff_max], [var_max], self.model))
                    largest_coeff[1] = coeff_max

                # smallest and largest rhs
                rhs = cons.rhs.data.ravel()
                # get first argument for non nan non zero element
                rhs_sorted = np.sort(rhs)
                rhs_sorted = rhs_sorted[np.isfinite(rhs_sorted) & (rhs_sorted > 0)]
                if rhs_sorted.size == 0:
                    continue
                rhs_min = rhs_sorted[0]
                rhs_max = rhs_sorted[-1]

                # get coords for rhs_min and rhs_max
                coords_idx_min = np.where(cons.rhs.data == rhs_min)
                coords_min = [cons.rhs.coords.indexes[dim][idx[0]] for dim, idx in zip(cons.rhs.coords.dims, coords_idx_min)]
                coords_idx_max = np.where(cons.rhs.data == rhs_max)
                coords_max = [cons.rhs.coords.indexes[dim][idx[0]] for dim, idx in zip(cons.rhs.coords.dims, coords_idx_max)]

                if 0.0 < rhs_min < smallest_rhs[1]:
                    smallest_rhs[0] = f"{cons.name}{coords_min}"
                    smallest_rhs[1] = rhs_min
                if np.inf > rhs_max > largest_rhs[1]:
                    largest_rhs[0] = f"{cons.name}{coords_max}"
                    largest_rhs[1] = rhs_max

            logging.info(
                f"Numeric Range Statistics:\nLargest Matrix Coefficient: {largest_coeff[1]} in {largest_coeff[0]}\nSmallest Matrix Coefficient: {smallest_coeff[1]} in {smallest_coeff[0]}\nLargest RHS: {largest_rhs[1]} in {largest_rhs[0]}\nSmallest RHS: {smallest_rhs[1]} in {smallest_rhs[0]}")

    def solve(self, solver):
        """Create model instance by assigning parameter values and instantiating the sets

        :param solver: dictionary containing the solver settings """
        solver_name = solver["name"]
        # remove options that are None
        solver_options = {key: solver["solver_options"][key] for key in solver["solver_options"] if solver["solver_options"][key] is not None}

        logging.info(f"\n--- Solve model instance using {solver_name} ---\n")
        # disable logger temporarily
        logging.disable(logging.WARNING)

        if solver_name == "gurobi":
            ilp_file = f"{os.path.dirname(solver['solver_options']['logfile'])}//infeasible_model_IIS.ilp"
            self.model.solve(solver_name=solver_name, io_api=self.solver["io_api"],
                             keep_files=self.solver["keep_files"], sanitize_zeros=True,
                             # write an ILP file to print the IIS if infeasible
                             # (gives Warning: unable to write requested result file ".//outputs//logs//model.ilp" if feasible)
                             ResultFile=ilp_file,
                             # remaining kwargs are passed to the solver
                             **solver_options)

            if self.model.termination_condition == 'infeasible':
                logging.info("The optimization is infeasible")
                parser = IISConstraintParser(ilp_file, self.model)
                fname, _ = os.path.splitext(ilp_file)
                outfile = fname + "_linopy.ilp"
                logging.info(f"Writing parsed IIS to {outfile}")
                parser.write_parsed_output(outfile)
        else:
            self.model.solve(solver_name=solver_name, io_api=self.solver["io_api"],
                             keep_files=self.solver["keep_files"], sanitize_zeros=True)
        # enable logger
        logging.disable(logging.NOTSET)
        # write IIS
        if self.model.termination_condition == 'optimal':
            self.optimality = True
        elif self.model.termination_condition == "suboptimal":
            logging.info("The optimization is suboptimal")
            self.optimality = True
        else:
            logging.info("The optimization is infeasible or unbounded, or finished with an error")
            self.optimality = False

    def add_new_capacity_addition(self, step_horizon):
        """ adds the newly built capacity to the existing capacity

        :param step_horizon: step of the rolling horizon """
        if self.system["use_rolling_horizon"]:
            if step_horizon != self.energy_system.set_time_steps_yearly_entire_horizon[-1]:
                capacity_addition = self.model.solution["capacity_addition"].to_series().dropna()
                invest_capacity = self.model.solution["capacity_investment"].to_series().dropna()
                cost_capex = self.model.solution["cost_capex"].to_series().dropna()
                rounding_value = 10 ** (-self.solver["rounding_decimal_points"])
                capacity_addition[capacity_addition <= rounding_value] = 0
                invest_capacity[invest_capacity <= rounding_value] = 0
                cost_capex[cost_capex <= rounding_value] = 0
                base_time_steps = self.energy_system.time_steps.decode_yearly_time_steps([step_horizon])
                for tech in self.get_all_elements(Technology):
                    # new capacity
                    capacity_addition_tech = capacity_addition.loc[tech.name].unstack()
                    capacity_investment = invest_capacity.loc[tech.name].unstack()
                    cost_capex_tech = cost_capex.loc[tech.name].unstack()
                    tech.add_new_capacity_addition_tech(capacity_addition_tech, cost_capex_tech, base_time_steps)
                    tech.add_new_capacity_investment(capacity_investment, step_horizon)
            else:
                # TODO clean up
                # reset to initial values
                for tech in self.get_all_elements(Technology):
                    # extract existing capacity
                    set_location = tech.location_type
                    set_time_steps_yearly = self.energy_system.set_time_steps_yearly_entire_horizon
                    self.energy_system.set_time_steps_yearly = copy.deepcopy(set_time_steps_yearly)
                    tech.set_technologies_existing = tech.data_input.extract_set_technologies_existing()
                    tech.capacity_existing = tech.data_input.extract_input_data(
                        "capacity_existing",index_sets=[set_location,"set_technologies_existing"])
                    tech.capacity_investment_existing = tech.data_input.extract_input_data(
                        "capacity_investment_existing",index_sets=[set_location,"set_time_steps_yearly"],time_steps=set_time_steps_yearly)
                    tech.lifetime_existing = tech.data_input.extract_lifetime_existing(
                        "capacity_existing", index_sets=[set_location, "set_technologies_existing"])
                    # calculate capex of existing capacity
                    tech.capex_capacity_existing = tech.calculate_capex_of_capacities_existing()
                    if tech.__class__.__name__ == "StorageTechnology":
                        tech.capacity_existing_energy = tech.data_input.extract_input_data(
                            "capacity_existing_energy",index_sets=["set_nodes","set_technologies_existing"])
                        tech.capacity_investment_existing_energy = tech.data_input.extract_input_data(
                            "capacity_investment_existing_energy", index_sets=["set_nodes", "set_time_steps_yearly"],
                            time_steps=set_time_steps_yearly)
                        tech.capex_capacity_existing_energy = tech.calculate_capex_of_capacities_existing(storage_energy=True)

    def add_carbon_emission_cumulative(self, step_horizon):
        """ overwrite previous carbon emissions with cumulative carbon emissions

        :param step_horizon: step of the rolling horizon """
        if self.system["use_rolling_horizon"]:
            if step_horizon != self.energy_system.set_time_steps_yearly_entire_horizon[-1]:
                interval_between_years = self.energy_system.system["interval_between_years"]
                _carbon_emissions_cumulative = self.model.solution["carbon_emissions_cumulative"].loc[step_horizon].item()
                carbon_emissions = self.model.solution["carbon_emissions_total"].loc[step_horizon].item()
                # carbon_emissions_overshoot = self.model.solution["carbon_emissions_overshoot"].loc[step_horizon].item()
                self.energy_system.carbon_emissions_cumulative_existing = _carbon_emissions_cumulative + carbon_emissions * (interval_between_years - 1)
            else:
                self.energy_system.carbon_emissions_cumulative_existing = self.energy_system.data_input.extract_input_data(
                    "carbon_emissions_cumulative_existing",index_sets=[])

    def initialize_component(self, calling_class, component_name, index_names=None, set_time_steps=None, capacity_types=False):
        """ this method initializes a modeling component by extracting the stored input data.

        :param calling_class: class from where the method is called
        :param component_name: name of modeling component
        :param index_names: names of index sets, only if calling_class is not EnergySystem
        :param set_time_steps: time steps, only if calling_class is EnergySystem
        :param capacity_types: boolean if extracted for capacities
        :return component_data: data to initialize the component """
        # if calling class is EnergySystem
        if calling_class == EnergySystem:
            component = getattr(self.energy_system, component_name)
            if index_names is not None:
                index_list = index_names
            elif set_time_steps is not None:
                index_list = [set_time_steps]
            else:
                index_list = []
            if set_time_steps:
                component_data = component[self.sets[set_time_steps]]
            elif type(component) == float:
                component_data = component
            else:
                component_data = component.squeeze()
        else:
            component_data, attribute_is_series = self.get_attribute_of_all_elements(calling_class, component_name, capacity_types=capacity_types, return_attribute_is_series=True)
            index_list = []
            if index_names:
                custom_set, index_list = calling_class.create_custom_set(index_names, self)
                if np.size(custom_set):
                    if attribute_is_series:
                        component_data = pd.concat(component_data, keys=component_data.keys())
                    else:
                        component_data = pd.Series(component_data)
                    component_data = self.check_for_subindex(component_data, custom_set)
            elif attribute_is_series:
                component_data = pd.concat(component_data, keys=component_data.keys())
            if not index_names:
                logging.warning(f"Initializing a parameter ({component_name}) without the specifying the index names will be deprecated!")

        return component_data, index_list

    def check_for_subindex(self, component_data, custom_set):
        """ this method checks if the custom_set can be a subindex of component_data and returns subindexed component_data

        :param component_data: extracted data as pd.Series
        :param custom_set: custom set as subindex of component_data
        :return component_data: extracted subindexed data as pd.Series """
        # if custom_set is subindex of component_data, return subset of component_data
        try:
            if len(component_data) == len(custom_set) and len(custom_set[0]) == len(component_data.index[0]):
                return component_data
            else:
                return component_data[custom_set]
        # else delete trivial index levels (that have a single value) and try again
        except:
            _custom_index = pd.Index(custom_set)
            _reduced_custom_index = _custom_index.copy()
            for _level, _shape in enumerate(_custom_index.levshape):
                if _shape == 1:
                    _reduced_custom_index = _reduced_custom_index.droplevel(_level)
            try:
                component_data = component_data[_reduced_custom_index]
                component_data.index = _custom_index
                return component_data
            except KeyError:
                raise KeyError(f"the custom set {custom_set} cannot be used as a subindex of {component_data.index}")<|MERGE_RESOLUTION|>--- conflicted
+++ resolved
@@ -40,16 +40,6 @@
         :param config: config object used to extract the analysis, system and solver dictionaries
         :param scenario_dict: dictionary defining the scenario
         """
-<<<<<<< HEAD
-        self.prepare = prepare
-        self.analysis = analysis
-        self.system = prepare.system
-        self.paths = prepare.paths
-        self.solver = prepare.solver
-
-        # update element folders in prepare
-        prepare.check_existing_input_data()
-=======
         self.analysis = config.analysis
         self.system = config.system
         self.solver = config.solver
@@ -61,7 +51,6 @@
         self.scenario_dict = ScenarioDict(scenario_dict, self.system, self.analysis)
         # check if all needed data inputs for the chosen technologies exist and remove non-existent
         self.input_data_checks.check_existing_technology_data()
->>>>>>> c4f60936
         # empty dict of elements (will be filled with class_name: instance_list)
         self.dict_elements = defaultdict(list)
         # pe.ConcreteModel
