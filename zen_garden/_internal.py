--- conflicted
+++ resolved
@@ -1,111 +1,102 @@
-"""
-:Title:        ZEN-GARDEN
-:Created:      October-2021
-:Authors:      Alissa Ganter (aganter@ethz.ch),
-               Jacob Mannhardt (jmannhardt@ethz.ch)
-:Organization: Laboratory of Reliability and Risk Engineering, ETH Zurich
-
-Compilation  of the optimization problem.
-"""
-import cProfile
-import importlib.util
-import logging
-import os
-from collections import defaultdict
-import importlib
-
-from .model.optimization_setup import OptimizationSetup
-from .postprocess.postprocess import Postprocess
-<<<<<<< HEAD
-from .utils import setup_logger, InputDataChecks, StringUtils, ScenarioUtils, OptimizationError
-=======
-from .utils import setup_logger, InputDataChecks, StringUtils, ScenarioUtils
-from .preprocess.unit_handling import Scaling
->>>>>>> 95677990
-
-# we setup the logger here
-setup_logger()
-
-
-def main(config, dataset_path=None, job_index=None):
-    """
-    This function runs ZEN garden,
-    it is executed in the __main__.py script
-
-    :param config: A config instance used for the run
-    :param dataset_path: If not None, used to overwrite the config.analysis["dataset"]
-    :param job_index: The index of the scenario to run or a list of indices, if None, all scenarios are run in sequence
-    """
-
-    # print the version
-    version = importlib.metadata.version("zen-garden")
-    logging.info(f"Running ZEN-Garden version: {version}")
-
-    # prevent double printing
-    logging.propagate = False
-
-    # overwrite the path if necessary
-    if dataset_path is not None:
-        # logging.info(f"Overwriting dataset to: {dataset_path}")
-        config.analysis["dataset"] = dataset_path
-    logging.info(f"Optimizing for dataset {config.analysis['dataset']}")
-    # get the abs path to avoid working dir stuff
-    config.analysis["dataset"] = os.path.abspath(config.analysis['dataset'])
-    config.analysis["folder_output"] = os.path.abspath(config.analysis['folder_output'])
-
-    ### SYSTEM CONFIGURATION
-    input_data_checks = InputDataChecks(config=config, optimization_setup=None)
-    input_data_checks.check_dataset()
-    input_data_checks.read_system_file(config)
-    input_data_checks.check_technology_selections()
-    input_data_checks.check_year_definitions()
-    # overwrite default system and scenario dictionaries
-    scenarios,elements = ScenarioUtils.get_scenarios(config,job_index)
-    # get the name of the dataset
-    model_name, out_folder = StringUtils.get_model_name(config.analysis,config.system)
-    # clean sub-scenarios if necessary
-    ScenarioUtils.clean_scenario_folder(config,out_folder)
-    ### ITERATE THROUGH SCENARIOS
-    for scenario, scenario_dict in zip(scenarios, elements):
-        # FORMULATE THE OPTIMIZATION PROBLEM
-        # add the scenario_dict and read input data
-        optimization_setup = OptimizationSetup(config, scenario_dict=scenario_dict, input_data_checks=input_data_checks)
-        # get rolling horizon years
-        steps_horizon = optimization_setup.get_optimization_horizon()
-        # iterate through horizon steps
-        for step in steps_horizon:
-            StringUtils.print_optimization_progress(scenario,steps_horizon,step,system=config.system)
-            # overwrite time indices
-            optimization_setup.overwrite_time_indices(step)
-            # create optimization problem
-            optimization_setup.construct_optimization_problem()
-            #TODO scaling algorithm
-            if config.solver["use_scaling"]:
-                optimization_setup.scaling.run_scaling()
-            else:
-                optimization_setup.scaling.analyze_numerics()
-            # SOLVE THE OPTIMIZATION PROBLEM
-            optimization_setup.solve()
-            # break if infeasible
-            if not optimization_setup.optimality:
-                # write IIS
-                optimization_setup.write_IIS()
-<<<<<<< HEAD
-                raise OptimizationError(optimization_setup.model.termination_condition)
-=======
-                break
-            if config.solver["use_scaling"]:
-                optimization_setup.scaling.re_scale()
->>>>>>> 95677990
-            # save new capacity additions and cumulative carbon emissions for next time step
-            optimization_setup.add_results_of_optimization_step(step)
-            # EVALUATE RESULTS
-            # create scenario name, subfolder and param_map for postprocessing
-            scenario_name, subfolder, param_map = StringUtils.generate_folder_path(
-                config = config,scenario = scenario,scenario_dict=scenario_dict,steps_horizon=steps_horizon,step=step
-            )
-            # write results
-            Postprocess(optimization_setup, scenarios=config.scenarios, subfolder=subfolder,
-                            model_name=model_name, scenario_name=scenario_name, param_map=param_map)
-    logging.info("--- Optimization finished ---")
-    return optimization_setup
+"""
+:Title:        ZEN-GARDEN
+:Created:      October-2021
+:Authors:      Alissa Ganter (aganter@ethz.ch),
+               Jacob Mannhardt (jmannhardt@ethz.ch)
+:Organization: Laboratory of Reliability and Risk Engineering, ETH Zurich
+
+Compilation  of the optimization problem.
+"""
+import cProfile
+import importlib.util
+import logging
+import os
+from collections import defaultdict
+import importlib
+
+from .model.optimization_setup import OptimizationSetup
+from .postprocess.postprocess import Postprocess
+from .utils import setup_logger, InputDataChecks, StringUtils, ScenarioUtils, OptimizationError
+from .preprocess.unit_handling import Scaling
+
+# we setup the logger here
+setup_logger()
+
+
+def main(config, dataset_path=None, job_index=None):
+    """
+    This function runs ZEN garden,
+    it is executed in the __main__.py script
+
+    :param config: A config instance used for the run
+    :param dataset_path: If not None, used to overwrite the config.analysis["dataset"]
+    :param job_index: The index of the scenario to run or a list of indices, if None, all scenarios are run in sequence
+    """
+
+    # print the version
+    version = importlib.metadata.version("zen-garden")
+    logging.info(f"Running ZEN-Garden version: {version}")
+
+    # prevent double printing
+    logging.propagate = False
+
+    # overwrite the path if necessary
+    if dataset_path is not None:
+        # logging.info(f"Overwriting dataset to: {dataset_path}")
+        config.analysis["dataset"] = dataset_path
+    logging.info(f"Optimizing for dataset {config.analysis['dataset']}")
+    # get the abs path to avoid working dir stuff
+    config.analysis["dataset"] = os.path.abspath(config.analysis['dataset'])
+    config.analysis["folder_output"] = os.path.abspath(config.analysis['folder_output'])
+
+    ### SYSTEM CONFIGURATION
+    input_data_checks = InputDataChecks(config=config, optimization_setup=None)
+    input_data_checks.check_dataset()
+    input_data_checks.read_system_file(config)
+    input_data_checks.check_technology_selections()
+    input_data_checks.check_year_definitions()
+    # overwrite default system and scenario dictionaries
+    scenarios,elements = ScenarioUtils.get_scenarios(config,job_index)
+    # get the name of the dataset
+    model_name, out_folder = StringUtils.get_model_name(config.analysis,config.system)
+    # clean sub-scenarios if necessary
+    ScenarioUtils.clean_scenario_folder(config,out_folder)
+    ### ITERATE THROUGH SCENARIOS
+    for scenario, scenario_dict in zip(scenarios, elements):
+        # FORMULATE THE OPTIMIZATION PROBLEM
+        # add the scenario_dict and read input data
+        optimization_setup = OptimizationSetup(config, scenario_dict=scenario_dict, input_data_checks=input_data_checks)
+        # get rolling horizon years
+        steps_horizon = optimization_setup.get_optimization_horizon()
+        # iterate through horizon steps
+        for step in steps_horizon:
+            StringUtils.print_optimization_progress(scenario,steps_horizon,step,system=config.system)
+            # overwrite time indices
+            optimization_setup.overwrite_time_indices(step)
+            # create optimization problem
+            optimization_setup.construct_optimization_problem()
+            #TODO scaling algorithm
+            if config.solver["use_scaling"]:
+                optimization_setup.scaling.run_scaling()
+            else:
+                optimization_setup.scaling.analyze_numerics()
+            # SOLVE THE OPTIMIZATION PROBLEM
+            optimization_setup.solve()
+            # break if infeasible
+            if not optimization_setup.optimality:
+                # write IIS
+                raise OptimizationError(optimization_setup.model.termination_condition)
+            if config.solver["use_scaling"]:
+                optimization_setup.scaling.re_scale()
+            # save new capacity additions and cumulative carbon emissions for next time step
+            optimization_setup.add_results_of_optimization_step(step)
+            # EVALUATE RESULTS
+            # create scenario name, subfolder and param_map for postprocessing
+            scenario_name, subfolder, param_map = StringUtils.generate_folder_path(
+                config = config,scenario = scenario,scenario_dict=scenario_dict,steps_horizon=steps_horizon,step=step
+            )
+            # write results
+            Postprocess(optimization_setup, scenarios=config.scenarios, subfolder=subfolder,
+                            model_name=model_name, scenario_name=scenario_name, param_map=param_map)
+    logging.info("--- Optimization finished ---")
+    return optimization_setup