--- conflicted
+++ resolved
@@ -1,114 +1,3 @@
-<<<<<<< HEAD
-[
-  {
-    "capacity_addition_min": {
-      "default_value": 0.0,
-      "unit": "GW"
-    }
-  },
-  {
-    "capacity_addition_max": {
-      "default_value": "inf",
-      "unit": "GW"
-    }
-  },
-  {
-    "capacity_existing": {
-      "default_value": 0.0,
-      "unit": "GW"
-    }
-  },
-  {
-    "capacity_limit": {
-      "default_value": "inf",
-      "unit": "GW"
-    }
-  },
-  {
-    "min_load": {
-      "default_value": 0.0,
-      "unit": "1"
-    }
-  },
-  {
-    "max_load": {
-      "default_value": 1.0,
-      "unit": "1"
-    }
-  },
-  {
-    "lifetime": {
-      "default_value": 50.0,
-      "unit": "1"
-    }
-  },
-  {
-    "opex_specific_variable": {
-      "default_value": 0.0,
-      "unit": "kiloEuro/GWh"
-    }
-  },
-  {
-    "reference_carrier": {
-      "default_value": [
-        "natural_gas"
-      ]
-    }
-  },
-  {
-    "carbon_intensity": {
-      "default_value": 0.0,
-      "unit": "kilotons/GWh"
-    }
-  },
-  {
-    "construction_time": {
-      "default_value": 0.0,
-      "unit": "1"
-    }
-  },
-  {
-    "capacity_investment_existing": {
-      "default_value": 0.0,
-      "unit": "GW"
-    }
-  },
-  {
-    "opex_specific_fixed": {
-      "default_value": 0.0,
-      "unit": "Euro/MW"
-    }
-  },
-  {
-    "max_diffusion_rate": {
-      "default_value": "inf",
-      "unit": "1"
-    }
-  },
-  {
-    "transport_loss_factor": {
-      "default_value": 5e-05,
-      "unit": "1/km"
-    }
-  },
-  {
-    "capex_per_distance_transport": {
-      "default_value": 265.0,
-      "unit": "Euro/km/MW"
-    }
-  },
-  {
-    "distance": {
-      "default_value": "inf",
-      "unit": "km"
-    }
-  },
-  {
-    "capacity_addition_unbounded": {
-      "default_value": 0.0,
-      "unit": "GW"
-    }
-=======
 {
   "capacity_addition_min": {
     "default_value": 0.0,
@@ -161,7 +50,7 @@
   },
   "opex_specific_fixed": {
     "default_value": 0.0,
-    "unit": "Euro/km/MW"
+    "unit": "Euro/MW"
   },
   "max_diffusion_rate": {
     "default_value": "inf",
@@ -182,6 +71,5 @@
   "capacity_addition_unbounded": {
     "default_value": 0.0,
     "unit": "GW"
->>>>>>> b11c7309
   }
 }